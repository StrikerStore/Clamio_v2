--- conflicted
+++ resolved
@@ -144,7 +144,6 @@
   const { user, logout } = useAuth()
   const { toast } = useToast()
   const [activeTab, setActiveTab] = useState("all-orders")
-<<<<<<< HEAD
   
   // Separate filters for each tab
   const [tabFilters, setTabFilters] = useState({
@@ -164,13 +163,6 @@
       dateTo: undefined as Date | undefined,
     },
   })
-=======
-  const [searchTerm, setSearchTerm] = useState("")
-  const [dateFrom, setDateFrom] = useState("")
-  const [dateTo, setDateTo] = useState("")
-  const dateFromRef = useRef<HTMLInputElement>(null)
-  const dateToRef = useRef<HTMLInputElement>(null)
->>>>>>> f9f97edf
   const [selectedFile, setSelectedFile] = useState<File | null>(null)
   const [showRevenueModal, setShowRevenueModal] = useState(false)
   const [labelFormat, setLabelFormat] = useState("thermal")
@@ -190,14 +182,11 @@
   const [ordersLoading, setOrdersLoading] = useState(true);
   const [ordersError, setOrdersError] = useState("");
   const [lastUpdated, setLastUpdated] = useState<string | null>(null);
-<<<<<<< HEAD
 
   // Grouped orders for My Orders tab
   const [groupedOrders, setGroupedOrders] = useState<any[]>([]);
   const [groupedOrdersLoading, setGroupedOrdersLoading] = useState(true);
   const [groupedOrdersError, setGroupedOrdersError] = useState("");
-=======
->>>>>>> f9f97edf
 
   // Settlement-related state
   const [payments, setPayments] = useState<{ currentPayment: number; futurePayment: number } | null>(null)
@@ -405,7 +394,6 @@
           description: `Successfully claimed order row ${unique_id}`,
         });
         
-<<<<<<< HEAD
                 // Refresh orders to ensure tabs are updated correctly
         console.log('🔄 FRONTEND: Refreshing orders to update tab filtering...');
         try {
@@ -424,19 +412,6 @@
         } catch (refreshError) {
           console.log('⚠️ FRONTEND: Failed to refresh orders, but claim was successful');
         }
-=======
-        // Refresh orders to ensure tabs are updated correctly
-        console.log('🔄 FRONTEND: Refreshing orders to update tab filtering...');
-                 try {
-           const refreshResponse = await apiClient.getOrders();
-           if (refreshResponse.success && refreshResponse.data && Array.isArray(refreshResponse.data.orders)) {
-             setOrders(refreshResponse.data.orders);
-             console.log('✅ FRONTEND: Orders refreshed successfully');
-           }
-         } catch (refreshError) {
-           console.log('⚠️ FRONTEND: Failed to refresh orders, but claim was successful');
-         }
->>>>>>> f9f97edf
         
       } else {
         console.log('❌ FRONTEND: Claim failed');
@@ -533,7 +508,6 @@
     return <Badge className={colors[priority as keyof typeof colors]}>{priority.toUpperCase()}</Badge>
   }
 
-<<<<<<< HEAD
   // Helper functions to get current tab's filters
   const getCurrentTabFilters = () => tabFilters[activeTab as keyof typeof tabFilters];
   
@@ -580,8 +554,6 @@
     });
   };
 
-=======
->>>>>>> f9f97edf
   // Filter orders based on active tab and search/date filters
   const getFilteredOrdersForTab = (tab: string) => {
     if (tab === "my-orders") {
@@ -589,10 +561,7 @@
     }
     
     let baseOrders = orders;
-<<<<<<< HEAD
     const tabFilter = tabFilters[tab as keyof typeof tabFilters];
-=======
->>>>>>> f9f97edf
     
     // Get current vendor's warehouseId
     const currentVendorId = user?.warehouseId;
@@ -601,15 +570,6 @@
       case "all-orders":
         // Show only unclaimed orders
         baseOrders = orders.filter(order => order.status === 'unclaimed');
-<<<<<<< HEAD
-=======
-        break;
-      case "my-orders":
-        // Show orders claimed by current vendor
-        baseOrders = orders.filter(order => 
-          order.status === 'claimed' && order.claimed_by === currentVendorId
-        );
->>>>>>> f9f97edf
         break;
       case "handover":
         // Show orders ready for handover by current vendor
@@ -622,39 +582,23 @@
     }
     
     // Apply product name search filter
-<<<<<<< HEAD
     if (tabFilter.searchTerm.trim()) {
       baseOrders = baseOrders.filter(order => {
         const productName = order.product_name || order.product || '';
         return productName.toLowerCase().includes(tabFilter.searchTerm.toLowerCase());
-=======
-    if (searchTerm.trim()) {
-      baseOrders = baseOrders.filter(order => {
-        const productName = order.product_name || order.product || '';
-        return productName.toLowerCase().includes(searchTerm.toLowerCase());
->>>>>>> f9f97edf
       });
     }
     
     // Apply date range filter
-<<<<<<< HEAD
     if (tabFilter.dateFrom && tabFilter.dateTo) {
-=======
-    if (dateFrom && dateTo) {
->>>>>>> f9f97edf
       baseOrders = baseOrders.filter(order => {
         const orderDate = order.order_date || order.created_at || order.date;
         if (!orderDate) return true; // Show orders without dates if no date filter
         
         try {
           const orderDateObj = new Date(orderDate);
-<<<<<<< HEAD
           const fromDateObj = new Date(tabFilter.dateFrom!);
           const toDateObj = new Date(tabFilter.dateTo!);
-=======
-          const fromDateObj = new Date(dateFrom);
-          const toDateObj = new Date(dateTo);
->>>>>>> f9f97edf
           toDateObj.setHours(23, 59, 59, 999); // Include the entire end date
           
           return orderDateObj >= fromDateObj && orderDateObj <= toDateObj;
@@ -662,39 +606,26 @@
           return true; // Show orders with invalid dates
         }
       });
-<<<<<<< HEAD
     } else if (tabFilter.dateFrom) {
-=======
-    } else if (dateFrom) {
->>>>>>> f9f97edf
       baseOrders = baseOrders.filter(order => {
         const orderDate = order.order_date || order.created_at || order.date;
         if (!orderDate) return true;
         
         try {
           const orderDateObj = new Date(orderDate);
-<<<<<<< HEAD
           const fromDateObj = new Date(tabFilter.dateFrom!);
-=======
-          const fromDateObj = new Date(dateFrom);
->>>>>>> f9f97edf
           return orderDateObj >= fromDateObj;
         } catch (error) {
           return true;
         }
       });
-<<<<<<< HEAD
     } else if (tabFilter.dateTo) {
-=======
-    } else if (dateTo) {
->>>>>>> f9f97edf
       baseOrders = baseOrders.filter(order => {
         const orderDate = order.order_date || order.created_at || order.date;
         if (!orderDate) return true;
         
         try {
           const orderDateObj = new Date(orderDate);
-<<<<<<< HEAD
           const toDateObj = new Date(tabFilter.dateTo!);
           toDateObj.setHours(23, 59, 59, 999);
           return orderDateObj <= toDateObj;
@@ -760,9 +691,6 @@
         try {
           const orderDateObj = new Date(orderDate);
           const toDateObj = new Date(tabFilter.dateTo!);
-=======
-          const toDateObj = new Date(dateTo);
->>>>>>> f9f97edf
           toDateObj.setHours(23, 59, 59, 999);
           return orderDateObj <= toDateObj;
         } catch (error) {
@@ -925,7 +853,6 @@
             setOrders(refreshResponse.data.orders);
             console.log('✅ FRONTEND: Orders refreshed successfully');
           }
-<<<<<<< HEAD
           
           // Also refresh grouped orders for My Orders tab
           const groupedRefreshResponse = await apiClient.getGroupedOrders();
@@ -933,8 +860,6 @@
             setGroupedOrders(groupedRefreshResponse.data.groupedOrders);
             console.log('✅ FRONTEND: Grouped orders refreshed successfully');
           }
-=======
->>>>>>> f9f97edf
         } catch (refreshError) {
           console.log('⚠️ FRONTEND: Failed to refresh orders, but bulk claim was successful');
         }
@@ -1084,7 +1009,6 @@
               <div className="sticky top-20 bg-white z-40 pb-4 border-b mb-4">
                 <TabsList className="grid w-full grid-cols-3 mb-6">
                   <TabsTrigger value="all-orders">
-<<<<<<< HEAD
                     All Orders ({getFilteredOrdersForTab("all-orders").length})
                   </TabsTrigger>
                   <TabsTrigger value="my-orders">
@@ -1092,15 +1016,6 @@
                   </TabsTrigger>
                   <TabsTrigger value="handover">
                     Handover ({getFilteredOrdersForTab("handover").length})
-=======
-                    All Orders ({orders.filter((o) => o.status === "unclaimed").length})
-                  </TabsTrigger>
-                  <TabsTrigger value="my-orders">
-                    My Orders ({orders.filter((o) => o.status === "claimed" && o.claimed_by === user?.warehouseId).length})
-                  </TabsTrigger>
-                  <TabsTrigger value="handover">
-                    Handover ({orders.filter((o) => o.status === "ready_for_handover" && o.claimed_by === user?.warehouseId).length})
->>>>>>> f9f97edf
                   </TabsTrigger>
                 </TabsList>
 
@@ -1111,19 +1026,13 @@
                       <Search className="absolute left-3 top-1/2 transform -translate-y-1/2 text-gray-400 w-4 h-4" />
                       <Input
                         placeholder="Search product names..."
-<<<<<<< HEAD
                         value={getCurrentTabFilters().searchTerm}
                         onChange={(e) => updateCurrentTabFilter('searchTerm', e.target.value)}
-=======
-                        value={searchTerm}
-                        onChange={(e) => setSearchTerm(e.target.value)}
->>>>>>> f9f97edf
                         className="pl-10"
                       />
                     </div>
                   </div>
                   <div className="flex gap-3 items-center">
-<<<<<<< HEAD
                     <DatePicker
                       date={getCurrentTabFilters().dateFrom}
                       onDateChange={(date) => updateCurrentTabFilter('dateFrom', date)}
@@ -1137,59 +1046,6 @@
                       placeholder="To date"
                       className="w-40"
                     />
-=======
-                    <div 
-                      className="relative cursor-pointer"
-                      onClick={() => dateFromRef.current?.click()}
-                    >
-                      <Calendar className="absolute left-3 top-1/2 transform -translate-y-1/2 text-gray-400 w-4 h-4 z-10" />
-                      <Input
-                        ref={dateFromRef}
-                        type="date"
-                        value={dateFrom}
-                        onChange={(e) => setDateFrom(e.target.value)}
-                        className={`pl-10 w-25 text-sm ${
-                          !dateFrom 
-                            ? '[&::-webkit-datetime-edit-text]:opacity-0 [&::-webkit-datetime-edit-month-field]:opacity-0 [&::-webkit-datetime-edit-day-field]:opacity-0 [&::-webkit-datetime-edit-year-field]:opacity-0 [&::-webkit-inner-spin-button]:opacity-0 [&::-webkit-calendar-picker-indicator]:opacity-0' 
-                            : '[&::-webkit-datetime-edit-text]:opacity-100 [&::-webkit-datetime-edit-month-field]:opacity-100 [&::-webkit-datetime-edit-day-field]:opacity-100 [&::-webkit-datetime-edit-year-field]:opacity-100'
-                        }`}
-                        style={{
-                          colorScheme: 'light'
-                        }}
-                      />
-                      {!dateFrom && (
-                        <div className="absolute left-10 top-1/2 transform -translate-y-1/2 text-gray-400 text-sm pointer-events-none z-20">
-                          from date
-                        </div>
-                      )}
-                    </div>
-                    <span className="text-gray-500 text-sm px-1">to</span>
-                    <div 
-                      className="relative cursor-pointer"
-                      onClick={() => dateToRef.current?.focus()}
-                    >
-                      <Calendar className="absolute left-3 top-1/2 transform -translate-y-1/2 text-gray-400 w-4 h-4 z-10" />
-                      <Input
-                        ref={dateToRef}
-                        type="date"
-                        value={dateTo}
-                        onChange={(e) => setDateTo(e.target.value)}
-                        className={`pl-10 w-25 text-sm ${
-                          !dateTo 
-                            ? '[&::-webkit-datetime-edit-text]:opacity-0 [&::-webkit-datetime-edit-month-field]:opacity-0 [&::-webkit-datetime-edit-day-field]:opacity-0 [&::-webkit-datetime-edit-year-field]:opacity-0 [&::-webkit-inner-spin-button]:opacity-0 [&::-webkit-calendar-picker-indicator]:opacity-0' 
-                            : '[&::-webkit-datetime-edit-text]:opacity-100 [&::-webkit-datetime-edit-month-field]:opacity-100 [&::-webkit-datetime-edit-day-field]:opacity-100 [&::-webkit-datetime-edit-year-field]:opacity-100'
-                        }`}
-                        style={{
-                          colorScheme: 'light'
-                        }}
-                      />
-                      {!dateTo && (
-                        <div className="absolute left-10 top-1/2 transform -translate-y-1/2 text-gray-400 text-sm pointer-events-none z-20">
-                          to date
-                        </div>
-                      )}
-                    </div>
->>>>>>> f9f97edf
                   </div>
                   
                   {/* Tab-specific Actions */}
@@ -1305,7 +1161,6 @@
                 </TabsContent>
 
                 <TabsContent value="my-orders" className="mt-0">
-<<<<<<< HEAD
                   {groupedOrdersLoading ? (
                     <div className="flex items-center justify-center p-8">
                       <div className="text-center">
@@ -1325,56 +1180,12 @@
                             <TableHead className="w-12">
                               <input
                                 type="checkbox"
-=======
-                  <div className="rounded-md border">
-                    <Table>
-                      <TableHeader className="sticky top-0 bg-white z-30">
-                        <TableRow>
-                          <TableHead className="w-12">
-                            <input
-                              type="checkbox"
-                              onChange={(e) => {
-                                const myOrders = getFilteredOrdersForTab("my-orders")
-                                if (e.target.checked) {
-                                  setSelectedMyOrders(myOrders.map((o) => o.unique_id))
-                                } else {
-                                  setSelectedMyOrders([])
-                                }
-                              }}
-                              checked={
-                                selectedMyOrders.length > 0 &&
-                                selectedMyOrders.length === getFilteredOrdersForTab("my-orders").length
-                              }
-                            />
-                          </TableHead>
-                          <TableHead>Image</TableHead>
-                          <TableHead>Order ID</TableHead>
-                          <TableHead>Product</TableHead>
-                          <TableHead>Value</TableHead>
-                          <TableHead>Status</TableHead>
-                          <TableHead>Actions</TableHead>
-                        </TableRow>
-                      </TableHeader>
-                      <TableBody>
-                        {getFilteredOrdersForTab("my-orders").map((order) => (
-                          <TableRow key={order.unique_id}>
-                            <TableCell>
-                              <input
-                                type="checkbox"
-                                checked={selectedMyOrders.includes(order.unique_id)}
->>>>>>> f9f97edf
                                 onChange={(e) => {
                                   const myOrders = getFilteredOrdersForTab("my-orders")
                                   if (e.target.checked) {
-<<<<<<< HEAD
                                     setSelectedMyOrders(myOrders.map((o) => o.order_id))
                                   } else {
                                     setSelectedMyOrders([])
-=======
-                                    setSelectedMyOrders([...selectedMyOrders, order.unique_id])
-                                  } else {
-                                    setSelectedMyOrders(selectedMyOrders.filter((id) => id !== order.unique_id))
->>>>>>> f9f97edf
                                   }
                                 }}
                                 checked={
@@ -1382,7 +1193,6 @@
                                   selectedMyOrders.length === getFilteredOrdersForTab("my-orders").length
                                 }
                               />
-<<<<<<< HEAD
                             </TableHead>
                             <TableHead>Order ID</TableHead>
                             <TableHead>Order Date</TableHead>
@@ -1391,48 +1201,6 @@
                             <TableHead>Total Value</TableHead>
                             <TableHead>Status</TableHead>
                             <TableHead>Actions</TableHead>
-=======
-                            </TableCell>
-                            <TableCell>
-                              <img
-                                src={order.image || "/placeholder.svg"}
-                                alt={order.product_name}
-                                className="w-12 h-12 rounded-lg object-cover"
-                              />
-                            </TableCell>
-                            <TableCell className="font-medium">{order.order_id}</TableCell>
-                            <TableCell>{order.product_name}</TableCell>
-                            <TableCell>{order.value || "N/A"}</TableCell>
-                            <TableCell>{getStatusBadge(order.status)}</TableCell>
-                            <TableCell>
-                              <div className="flex items-center gap-1 min-w-fit">
-                                <Button
-                                  size="sm"
-                                  variant="outline"
-                                  onClick={() => handleDownloadLabel(order.order_id, "single")}
-                                  className="text-xs px-2 py-1 h-8"
-                                >
-                                  <Download className="w-3 h-3 mr-1" />
-                                  Label
-                                </Button>
-                                <Button 
-                                  size="sm" 
-                                  onClick={() => handleMarkReady(order.order_id)}
-                                  className="text-xs px-2 py-1 h-8"
-                                >
-                                  Ready
-                                </Button>
-                                <Button 
-                                  size="sm" 
-                                  variant="destructive" 
-                                  onClick={() => handleRequestReverse(order.order_id)}
-                                  className="text-xs px-2 py-1 h-8"
-                                >
-                                  Reverse
-                                </Button>
-                              </div>
-                            </TableCell>
->>>>>>> f9f97edf
                           </TableRow>
                         </TableHeader>
                         <TableBody>

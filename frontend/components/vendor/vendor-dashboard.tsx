--- conflicted
+++ resolved
@@ -224,12 +224,9 @@
   
   // Loading states for reverse operations
   const [reverseLoading, setReverseLoading] = useState<{[key: string]: boolean}>({})
-<<<<<<< HEAD
-=======
 
   // Tab highlight animation state
   const [highlightedTab, setHighlightedTab] = useState<string | null>(null)
->>>>>>> 4932a432
 
   useEffect(() => {
     async function fetchAddress() {
@@ -320,15 +317,9 @@
       if (response.success && response.data && Array.isArray(response.data.orders)) {
         console.log('📊 Raw orders data:', response.data.orders.length, 'orders');
         // Check for duplicates in raw data
-<<<<<<< HEAD
-        const uniqueIds = new Set();
-        const duplicates = [];
-        response.data.orders.forEach((order, index) => {
-=======
         const uniqueIds = new Set<string>();
         const duplicates: Array<{index: number, unique_id: string, order: any}> = [];
         response.data.orders.forEach((order: any, index: number) => {
->>>>>>> 4932a432
           if (uniqueIds.has(order.unique_id)) {
             duplicates.push({ index, unique_id: order.unique_id, order });
           } else {
@@ -338,9 +329,6 @@
         if (duplicates.length > 0) {
           console.warn('🚨 Duplicate unique_ids found in raw API data:', duplicates);
         }
-<<<<<<< HEAD
-        setOrders(response.data.orders);
-=======
         
         // Filter out duplicates and ensure uniqueness
         const uniqueOrders = response.data.orders.filter((order: any, index: number, self: any[]) => 
@@ -348,7 +336,6 @@
         );
         
         setOrders(uniqueOrders);
->>>>>>> 4932a432
         console.log('✅ Orders refreshed successfully');
       } else if (response.success && response.data && response.data.orders) {
         setOrders([response.data.orders]);
@@ -381,13 +368,10 @@
     }
   };
 
-<<<<<<< HEAD
-=======
   useEffect(() => {
     fetchOrders();
   }, []);
 
->>>>>>> 4932a432
   const fetchOrders = async () => {
     setOrdersLoading(true);
     setOrdersError("");
@@ -415,24 +399,6 @@
     }
   }
 
-<<<<<<< HEAD
-  const fetchGroupedOrders = async () => {
-    setGroupedOrdersLoading(true);
-    setGroupedOrdersError("");
-    try {
-      const response = await apiClient.getGroupedOrders();
-      if (response.success && response.data && Array.isArray(response.data.groupedOrders)) {
-        setGroupedOrders(response.data.groupedOrders);
-      } else {
-        setGroupedOrders([]);
-        setGroupedOrdersError("No grouped orders found");
-      }
-    } catch (err: any) {
-      setGroupedOrdersError(err.message || "Failed to fetch grouped orders");
-      setGroupedOrders([]);
-    } finally {
-      setGroupedOrdersLoading(false);
-=======
   const fetchGroupedOrders = async (resetPagination: boolean = true) => {
     if (resetPagination) {
       setGroupedOrdersLoading(true);
@@ -478,7 +444,6 @@
     } finally {
       setGroupedOrdersLoading(false);
       setIsLoadingMore(false);
->>>>>>> 4932a432
     }
   }
 
@@ -584,8 +549,6 @@
 
   const handleMarkReady = async (orderId: string) => {
     try {
-<<<<<<< HEAD
-=======
       const vendorToken = localStorage.getItem('vendorToken');
       if (!vendorToken) {
         toast({
@@ -596,17 +559,12 @@
         return;
       }
 
->>>>>>> 4932a432
       const API_BASE_URL = process.env.NEXT_PUBLIC_API_URL || 'http://localhost:5000/api';
       const response = await fetch(`${API_BASE_URL}/orders/mark-ready`, {
         method: 'POST',
         headers: {
           'Content-Type': 'application/json',
-<<<<<<< HEAD
-          'Authorization': user?.token || '',
-=======
           'Authorization': vendorToken,
->>>>>>> 4932a432
         },
         body: JSON.stringify({ order_id: orderId }),
       });
@@ -647,8 +605,6 @@
       return;
     }
 
-<<<<<<< HEAD
-=======
     const vendorToken = localStorage.getItem('vendorToken');
     if (!vendorToken) {
       toast({
@@ -659,7 +615,6 @@
       return;
     }
 
->>>>>>> 4932a432
     setBulkMarkReadyLoading(true);
     try {
       const API_BASE_URL = process.env.NEXT_PUBLIC_API_URL || 'http://localhost:5000/api';
@@ -667,11 +622,7 @@
         method: 'POST',
         headers: {
           'Content-Type': 'application/json',
-<<<<<<< HEAD
-          'Authorization': user?.token || '',
-=======
           'Authorization': vendorToken,
->>>>>>> 4932a432
         },
         body: JSON.stringify({ order_ids: selectedMyOrders }),
       });
@@ -696,13 +647,10 @@
         
         // Clear selection and refresh orders
         setSelectedMyOrders([]);
-<<<<<<< HEAD
-=======
         
         // Highlight Handover tab to show the change
         highlightTab("handover");
         
->>>>>>> 4932a432
         fetchGroupedOrders();
       } else {
         toast({
@@ -1118,22 +1066,14 @@
             console.log('  - Total requested:', response.data.total_requested);
             
             // Show success message with details about skipped products
-<<<<<<< HEAD
-            let description = response.message || `Successfully reversed ${response.data.products_processed} products in order ${orderId}`;
-=======
             let description = response.message || `Successfully unclaimed ${response.data.products_processed} product${response.data.products_processed > 1 ? 's' : ''} in order ${orderId}`;
->>>>>>> 4932a432
             
             if (response.data.skipped_products > 0) {
               description += ` (${response.data.skipped_products} products were claimed by other vendors and were not affected)`;
             }
             
             toast({
-<<<<<<< HEAD
-              title: 'Order Reversed',
-=======
               title: 'Order Unclaimed',
->>>>>>> 4932a432
               description: description,
               variant: response.data.skipped_products > 0 ? 'default' : 'default'
             });
@@ -1141,26 +1081,16 @@
             console.log('❌ FRONTEND: Grouped reverse failed');
             console.log('  - Error message:', response.message);
             toast({
-<<<<<<< HEAD
-              title: 'Reverse Failed',
-              description: response.message || 'Could not reverse grouped order',
-=======
               title: 'Unclaim Failed',
               description: response.message || 'Could not unclaim grouped order',
->>>>>>> 4932a432
               variant: 'destructive',
             });
           }
         } catch (err: any) {
           console.log('💥 FRONTEND: Exception in grouped reverse:', err.message);
           toast({
-<<<<<<< HEAD
-            title: 'Reverse Failed',
-            description: err.message || 'Failed to reverse grouped order',
-=======
             title: 'Unclaim Failed',
             description: err.message || 'Failed to unclaim grouped order',
->>>>>>> 4932a432
             variant: 'destructive',
           });
         }
@@ -1180,25 +1110,15 @@
           
           // Show success message
           toast({
-<<<<<<< HEAD
-            title: 'Order Reversed',
-            description: response.message || `Order ${orderId} has been reversed successfully`,
-=======
             title: 'Order Unclaimed',
             description: response.message || `Order ${orderId} has been unclaimed successfully`,
->>>>>>> 4932a432
           });
         } else {
           console.log('❌ FRONTEND: Reverse failed');
           console.log('  - Error message:', response.message);
           toast({
-<<<<<<< HEAD
-            title: 'Reverse Failed',
-            description: response.message || 'Could not reverse order',
-=======
             title: 'Unclaim Failed',
             description: response.message || 'Could not unclaim order',
->>>>>>> 4932a432
             variant: 'destructive',
           });
         }
@@ -1220,11 +1140,7 @@
       console.log('  - Error stack:', err.stack);
       
       toast({
-<<<<<<< HEAD
-        title: 'Reverse Failed',
-=======
         title: 'Unclaim Failed',
->>>>>>> 4932a432
         description: err.message || 'Network error occurred',
         variant: 'destructive',
       });
@@ -1258,49 +1174,6 @@
       console.log('  - data:', response.data);
       
       if (response.success && response.data) {
-<<<<<<< HEAD
-        // Check if response is a PDF blob (for A4 and four-in-one formats)
-        if (response.data.isPdf && response.data.blob) {
-          console.log('✅ FRONTEND: Formatted PDF label received');
-          
-          // Create download link for the PDF blob
-          const url = window.URL.createObjectURL(response.data.blob);
-          const link = document.createElement('a');
-          link.href = url;
-          
-          // Generate filename with format: {vendor_id}_{vendor_city}_{format}_{current_date}
-          const currentDate = new Date().toISOString().slice(0, 10).replace(/-/g, ''); // yyyymmdd format
-          const vendorId = user?.warehouseId || 'unknown';
-          const vendorCity = vendorAddress?.city || 'unknown';
-          const filename = `${vendorId}_${vendorCity}_${format}_${currentDate}.pdf`;
-          
-          link.download = filename;
-          document.body.appendChild(link);
-          link.click();
-          document.body.removeChild(link);
-          window.URL.revokeObjectURL(url);
-          
-          console.log('✅ FRONTEND: Formatted PDF label downloaded successfully');
-          
-          // Show success message
-          toast({
-            title: "Label Downloaded",
-            description: `${format} label for order ${orderId} downloaded successfully`,
-          });
-          
-          // Refresh orders to update the UI
-          await refreshOrders();
-          
-        } else {
-          // Handle thermal format (JSON response with shipping_url)
-          const { shipping_url, awb, original_order_id, clone_order_id } = response.data;
-          
-          console.log('✅ FRONTEND: Thermal label generated successfully');
-          console.log('  - Shipping URL:', shipping_url);
-          console.log('  - AWB:', awb);
-          
-          // Download the label file
-=======
         const { shipping_url, awb, original_order_id, clone_order_id, formatted_pdf, format: responseFormat } = response.data;
         
         console.log('✅ FRONTEND: Label generated successfully');
@@ -1365,7 +1238,6 @@
           }
         } else {
           // Handle thermal format (original behavior)
->>>>>>> 4932a432
           try {
             const blob = await apiClient.downloadLabelFile(shipping_url);
             
@@ -1386,11 +1258,7 @@
             document.body.removeChild(link);
             window.URL.revokeObjectURL(url);
             
-<<<<<<< HEAD
-            console.log('✅ FRONTEND: Thermal label file downloaded successfully');
-=======
             console.log('✅ FRONTEND: Label file downloaded successfully');
->>>>>>> 4932a432
             
             // Show success message
             const orderDisplayId = clone_order_id || original_order_id || orderId;
@@ -1403,11 +1271,7 @@
             await refreshOrders();
             
           } catch (downloadError) {
-<<<<<<< HEAD
-            console.error('❌ FRONTEND: Thermal label file download failed:', downloadError);
-=======
             console.error('❌ FRONTEND: Label file download failed:', downloadError);
->>>>>>> 4932a432
             
             // Fallback: open in new tab
             window.open(shipping_url, '_blank');
@@ -1901,18 +1765,6 @@
             </CardContent>
           </Card>
 
-<<<<<<< HEAD
-          <Card>
-            <CardContent className="p-6">
-              <div className="flex items-center">
-                <div className="p-2 bg-orange-100 rounded-lg">
-                  <Upload className="w-6 h-6 text-orange-600" />
-                </div>
-                <div className="ml-4">
-                  <p className="text-sm font-medium text-gray-600">Handover</p>
-                  <p className="text-2xl font-bold text-gray-900">
-                    {orders.filter((o) => o.status === "ready_for_handover" && o.claimed_by === user?.warehouseId && o.is_manifest === 1).length}
-=======
           <Card 
             className={`bg-gradient-to-br from-orange-500 to-orange-600 text-white border-0 shadow-lg cursor-pointer hover:shadow-xl transition-all duration-200 hover:scale-[1.02] ${activeTab === "handover" ? 'ring-2 ring-orange-300 ring-offset-2' : ''}`}
             onClick={() => setActiveTab("handover")}
@@ -1923,7 +1775,6 @@
                   <p className={`font-medium text-orange-100 opacity-90 truncate ${isMobile ? 'text-[10px] sm:text-xs' : 'text-sm'}`}>Handover</p>
                   <p className={`font-bold mt-0.5 sm:mt-1 truncate ${isMobile ? 'text-base sm:text-xl' : 'text-2xl'}`}>
                     {getQuantitySumForTab("handover")}
->>>>>>> 4932a432
                   </p>
                 </div>
                 <div className={`bg-white/20 rounded-lg flex items-center justify-center flex-shrink-0 ${isMobile ? 'w-8 h-8 sm:w-10 sm:h-10' : 'w-12 h-12'}`}>
@@ -2096,44 +1947,6 @@
                       <Button
                         onClick={() => handleBulkDownloadLabels("my-orders")}
                         disabled={selectedMyOrders.length === 0 || bulkDownloadLoading}
-<<<<<<< HEAD
-                        className="h-10 whitespace-nowrap px-6 text-sm min-w-fit"
-                      >
-                        {bulkDownloadLoading ? (
-                          <>
-                            <div className="animate-spin rounded-full h-4 w-4 border-b-2 border-white mr-2"></div>
-                            Generating...
-                          </>
-                        ) : (
-                          <>
-                            <Download className="w-4 h-4 mr-2" />
-                            Download ({selectedMyOrders.length})
-                          </>
-                        )}
-                      </Button>
-                      <Button
-                        onClick={() => handleBulkMarkReady()}
-                        disabled={
-                          selectedMyOrders.length === 0 || 
-                          bulkMarkReadyLoading ||
-                          getFilteredOrdersForTab("my-orders")
-                            .filter(order => selectedMyOrders.includes(order.order_id))
-                            .some(order => !order.label_downloaded || order.label_downloaded === 0 || order.label_downloaded === '0' || order.label_downloaded === false)
-                        }
-                        variant="outline"
-                        className="h-10 whitespace-nowrap px-6 text-sm min-w-fit"
-                        title={
-                          getFilteredOrdersForTab("my-orders")
-                            .filter(order => selectedMyOrders.includes(order.order_id))
-                            .some(order => order.label_downloaded !== 1)
-                            ? "All selected orders must have labels downloaded first"
-                            : "Mark selected orders as ready for handover"
-                        }
-                      >
-                        {bulkMarkReadyLoading ? (
-                          <>
-                            <div className="animate-spin rounded-full h-4 w-4 border-b-2 border-blue-600 mr-2"></div>
-=======
                         className="h-10 text-sm whitespace-nowrap px-6 min-w-fit bg-gradient-to-br from-blue-500 to-blue-600 hover:from-blue-600 hover:to-blue-700 border-0 shadow-lg text-white"
                       >
                         {bulkDownloadLoading ? (
@@ -2169,17 +1982,12 @@
                         {bulkMarkReadyLoading ? (
                           <>
                             <div className="animate-spin rounded-full h-4 w-4 border-b-2 border-white mr-2"></div>
->>>>>>> 4932a432
                             Processing...
                           </>
                         ) : (
                           <>
                             <CheckCircle className="w-4 h-4 mr-2" />
-<<<<<<< HEAD
-                            Mark Ready ({selectedMyOrders.length})
-=======
                             Mark Ready ({getReadyOrdersQuantitySum()})
->>>>>>> 4932a432
                           </>
                         )}
                       </Button>
@@ -2284,9 +2092,6 @@
                       </TableHeader>
                       <TableBody>
                         {getFilteredOrdersForTab("all-orders").map((order, index) => (
-<<<<<<< HEAD
-                          <TableRow key={`${order.unique_id}-${index}`}>
-=======
                             <TableRow 
                               key={`${order.unique_id}-${index}`}
                               className="cursor-pointer hover:bg-gray-50 transition-colors"
@@ -2298,7 +2103,6 @@
                                 }
                               }}
                             >
->>>>>>> 4932a432
                             <TableCell>
                               <input
                                 type="checkbox"
@@ -2536,10 +2340,6 @@
                           </TableRow>
                         </TableHeader>
                         <TableBody>
-<<<<<<< HEAD
-                          {getFilteredOrdersForTab("my-orders").map((order, index) => (
-                            <TableRow key={`${order.order_id}-${index}`} className="group">
-=======
                           {getFilteredOrdersForTab("my-orders").map((order, index) => {
                             const hasLabelDownloaded = order.label_downloaded === 1 || order.label_downloaded === '1' || order.label_downloaded === true;
                             return (
@@ -2558,7 +2358,6 @@
                                 }
                               }}
                             >
->>>>>>> 4932a432
                               <TableCell>
                                 <input
                                   type="checkbox"
@@ -2643,54 +2442,6 @@
                               </TableCell>
                               <TableCell>{getStatusBadge(order.status)}</TableCell>
                               <TableCell>
-<<<<<<< HEAD
-                                <div className="flex items-center gap-1 min-w-fit">
-                                  <Button
-                                    size="sm"
-                                    variant="outline"
-                                    onClick={() => handleDownloadLabel(order.order_id, labelFormat)}
-                                    disabled={labelDownloadLoading[order.order_id] || bulkDownloadLoading}
-                                    className="text-xs px-2 py-1 h-8"
-                                  >
-                                    {labelDownloadLoading[order.order_id] ? (
-                                      <>
-                                        <div className="animate-spin rounded-full h-3 w-3 border-b-2 border-blue-600 mr-1"></div>
-                                        Loading...
-                                      </>
-                                    ) : (
-                                      <>
-                                        <Download className="w-3 h-3 mr-1" />
-                                        Label
-                                      </>
-                                    )}
-                                  </Button>
-                                  <Button 
-                                    size="sm" 
-                                    onClick={() => handleMarkReady(order.order_id)}
-                                    disabled={!order.label_downloaded || order.label_downloaded === 0 || order.label_downloaded === '0' || order.label_downloaded === false}
-                                    className="text-xs px-2 py-1 h-8"
-                                    title={!order.label_downloaded || order.label_downloaded === 0 || order.label_downloaded === '0' || order.label_downloaded === false ? "Label must be downloaded first" : "Mark order as ready for handover"}
-                                  >
-                                    Ready
-                                  </Button>
-                                  <Button 
-                                    size="sm" 
-                                    variant="destructive" 
-                                    onClick={() => handleRequestReverse(order.order_id, order.products?.map((p: any) => p.unique_id))}
-                                    disabled={reverseLoading[order.order_id]}
-                                    className="text-xs px-2 py-1 h-8"
-                                  >
-                                    {reverseLoading[order.order_id] ? (
-                                      <>
-                                        <div className="animate-spin rounded-full h-3 w-3 border-b-2 border-white mr-1"></div>
-                                        Reversing...
-                                      </>
-                                    ) : (
-                                      'Reverse'
-                                    )}
-                                  </Button>
-                                </div>
-=======
                                 <Button 
                                   size="sm" 
                                   variant="destructive" 
@@ -2710,7 +2461,6 @@
                                     'Unclaim'
                                   )}
                                 </Button>
->>>>>>> 4932a432
                               </TableCell>
                             </TableRow>
                             );

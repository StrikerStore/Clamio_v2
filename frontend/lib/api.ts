// API utility for making backend calls with Basic Authentication

const API_BASE_URL = process.env.NEXT_PUBLIC_API_URL || 'http://localhost:5000/api'

interface ApiResponse<T = any> {
  success: boolean
  message: string
  data?: T
  errors?: any[]
}

class ApiClient {
  private getAuthHeader(): string | null {
    if (typeof window !== 'undefined') {
      return localStorage.getItem('authHeader')
    }
    return null
  }

  private getCurrentUserInfo(): { role?: string; email?: string } | null {
    try {
      if (typeof window !== 'undefined') {
        const userData = localStorage.getItem('user_data')
        if (userData) {
          return JSON.parse(userData)
        }
      }
    } catch (error) {
      console.error('Error parsing user info:', error)
    }
    return null
  }

  private async makeRequest<T>(
    endpoint: string,
    options: RequestInit = {}
  ): Promise<ApiResponse<T>> {
    const authHeader = this.getAuthHeader()
    
    
    const config: RequestInit = {
      headers: {
        'Content-Type': 'application/json',
        ...(authHeader && { 'Authorization': authHeader }),
        ...options.headers,
      },
      ...options,
    }

    try {
      const response = await fetch(`${API_BASE_URL}${endpoint}`, config)
      const data = await response.json()


      if (!response.ok) {
        // Log detailed validation errors for debugging
        if (data.errors && Array.isArray(data.errors)) {
          console.error('Validation errors:', data.errors)
          const errorMessages = data.errors.map((err: any) => `${err.field}: ${err.message}`).join(', ')
          throw new Error(`${data.message}: ${errorMessages}`)
        }
        throw new Error(data.message || `HTTP error! status: ${response.status}`)
      }

      return data
    } catch (error) {
      console.error('API request failed:', error)
      throw error
    }
  }

  // Authentication methods
  async generateAuthHeader(email: string, password: string): Promise<ApiResponse> {
    return this.makeRequest('/auth/generate-header', {
      method: 'POST',
      body: JSON.stringify({ email, password })
    })
  }

  async logout(): Promise<ApiResponse> {
    return this.makeRequest('/auth/logout', {
      method: 'POST'
    })
  }

  async getProfile(): Promise<ApiResponse> {
    return this.makeRequest('/auth/profile')
  }

  async changePassword(oldPassword: string, newPassword: string, confirmPassword: string): Promise<ApiResponse> {
    return this.makeRequest('/auth/change-password', {
      method: 'PUT',
      body: JSON.stringify({ oldPassword, newPassword, confirmPassword })
    })
  }

  async resetPassword(email: string, oldPassword: string, newPassword: string, confirmPassword: string): Promise<ApiResponse> {
    return this.makeRequest('/auth/reset-password', {
      method: 'POST',
      body: JSON.stringify({ email, oldPassword, newPassword, confirmPassword })
    })
  }

  async changeUserPassword(userId: string, newPassword: string): Promise<ApiResponse> {
    return this.makeRequest('/auth/change-user-password', {
      method: 'PUT',
      body: JSON.stringify({ userId, newPassword })
    })
  }

  // User management methods (Superadmin only)
  async getUsers(params?: {
    page?: number
    limit?: number
    role?: string
    status?: string
    q?: string
  }): Promise<ApiResponse> {
    const queryParams = new URLSearchParams()
    if (params?.page) queryParams.append('page', params.page.toString())
    if (params?.limit) queryParams.append('limit', params.limit.toString())
    if (params?.role) queryParams.append('role', params.role)
    if (params?.status) queryParams.append('status', params.status)
    if (params?.q) queryParams.append('q', params.q)

    const queryString = queryParams.toString()
    const endpoint = queryString ? `/users?${queryString}` : '/users'
    
    return this.makeRequest(endpoint)
  }

  async createUser(userData: {
    name: string
    email: string
    phone?: string
    password: string
    role: 'admin' | 'vendor'
    status?: string
    warehouseId?: string
    contactNumber?: string
  }): Promise<ApiResponse> {
    // Check user role from localStorage to determine which endpoint to use
    const authHeader = this.getAuthHeader()
    if (!authHeader) {
      throw new Error('Authentication required')
    }

    // Decode the auth header to check user role
    const userInfo = this.getCurrentUserInfo()
    
    if (userInfo?.role === 'superadmin') {
      // Superadmin can create both vendors and admins via the general /users endpoint
      return this.makeRequest('/users', {
        method: 'POST',
        body: JSON.stringify(userData)
      })
    } else if (userInfo?.role === 'admin') {
      // Admin can only create vendors via the vendor-specific endpoint
      if (userData.role !== 'vendor') {
        throw new Error('Admins can only create vendor accounts')
      }
      return this.makeRequest('/users/vendor', {
        method: 'POST',
        body: JSON.stringify(userData)
      })
    } else {
      throw new Error('Insufficient permissions to create users')
    }
  }

  async updateUser(userId: string, userData: Partial<{
    name: string
    email: string
    phone: string
    status: string
    warehouseId: string
    contactNumber: string
  }>): Promise<ApiResponse> {
    const userInfo = this.getCurrentUserInfo()
    
    if (userInfo?.role === 'superadmin') {
      // Superadmin uses the general route which allows updating any user (vendor or admin)
      return this.makeRequest(`/users/${userId}`, {
        method: 'PUT',
        body: JSON.stringify(userData)
      })
    } else if (userInfo?.role === 'admin') {
      // Admin can only update vendors via the vendor-specific endpoint
      return this.makeRequest(`/users/vendor/${userId}`, {
        method: 'PUT',
        body: JSON.stringify(userData)
      })
    } else {
      throw new Error('Insufficient permissions to update users')
    }
  }

  async deleteUser(userId: string): Promise<ApiResponse> {
    const userInfo = this.getCurrentUserInfo()
    
    if (userInfo?.role === 'superadmin') {
      // Superadmin uses the general route which allows deleting any user (vendor or admin)
      return this.makeRequest(`/users/${userId}`, {
        method: 'DELETE'
      })
    } else if (userInfo?.role === 'admin') {
      // Admin can only delete vendors via the vendor-specific endpoint
      return this.makeRequest(`/users/vendor/${userId}`, {
        method: 'DELETE'
      })
    } else {
      throw new Error('Insufficient permissions to delete users')
    }
  }

  async getUserById(userId: string): Promise<ApiResponse> {
    return this.makeRequest(`/users/${userId}`)
  }

  async getUsersByRole(role: string): Promise<ApiResponse> {
    return this.makeRequest(`/users/role/${role}`)
  }

  async getUsersByStatus(status: string): Promise<ApiResponse> {
    return this.makeRequest(`/users/status/${status}`)
  }

  async toggleUserStatus(userId: string): Promise<ApiResponse> {
    return this.makeRequest(`/users/${userId}/toggle-status`, {
      method: 'PATCH'
    })
  }

  async getVendorAddress(): Promise<ApiResponse> {
    return this.makeRequest('/users/vendor/address');
  }

  // Shipway API methods (Superadmin only)
  async getWarehouseById(warehouseId: string): Promise<ApiResponse> {
    return this.makeRequest(`/shipway/warehouse/${warehouseId}`)
  }

  async validateWarehouseId(warehouseId: string): Promise<ApiResponse> {
    return this.makeRequest(`/shipway/validate/${warehouseId}`)
  }

  async validateWarehouseForUser(warehouseId: string): Promise<ApiResponse> {
    return this.makeRequest('/shipway/validate-warehouse', {
      method: 'POST',
      body: JSON.stringify({ warehouseId })
    })
  }

  async testShipwayConnection(): Promise<ApiResponse> {
    return this.makeRequest('/shipway/test-connection')
  }

  async getShipwayStats(): Promise<ApiResponse> {
    return this.makeRequest('/shipway/stats')
  }

  async verifyWarehouse(warehouseId: string): Promise<ApiResponse> {
    return this.makeRequest(`/shipway/verify-warehouse/${warehouseId}`);
  }


  // Orders API for vendor panel
  async getOrders(): Promise<ApiResponse> {
    return this.makeRequest('/orders');
  }
  async getOrdersLastUpdated(): Promise<ApiResponse> {
    return this.makeRequest('/orders/last-updated')
  }

  async refreshOrders(): Promise<ApiResponse> {
    // For vendor endpoints, use vendorToken instead of authHeader
    const vendorToken = typeof window !== 'undefined' ? localStorage.getItem('vendorToken') : null;
    
    
    const config: RequestInit = {
      method: 'POST',
      headers: {
        'Content-Type': 'application/json',
        ...(vendorToken && { 'Authorization': vendorToken }),
      }
    }

    try {
      const response = await fetch(`${API_BASE_URL}/orders/refresh`, config)
      const data = await response.json()


      if (!response.ok) {
        throw new Error(data.message || `HTTP error! status: ${response.status}`)
      }

      return data
    } catch (error) {
      console.error('Refresh orders API request failed:', error)
      throw error
    }
  }

  // Admin orders API
  async getAdminOrders(): Promise<ApiResponse> {
    return this.makeRequest('/orders/admin/all');
  }

  async getAdminVendors(): Promise<ApiResponse> {
    // Prefer enriched vendors report for admin auditing table
    return this.makeRequest('/users/vendors-report');
  }

  async assignOrderToVendor(unique_id: string, vendor_warehouse_id: string): Promise<ApiResponse> {
    return this.makeRequest('/orders/admin/assign', {
      method: 'POST',
      body: JSON.stringify({ unique_id, vendor_warehouse_id })
    });
  }

  async bulkAssignOrdersToVendor(unique_ids: string[], vendor_warehouse_id: string): Promise<ApiResponse> {
    return this.makeRequest('/orders/admin/bulk-assign', {
      method: 'POST',
      body: JSON.stringify({ unique_ids, vendor_warehouse_id })
    });
  }

  async bulkUnassignOrders(unique_ids: string[]): Promise<ApiResponse> {
    return this.makeRequest('/orders/admin/bulk-unassign', {
      method: 'POST',
      body: JSON.stringify({ unique_ids })
    });
  }

  async unassignOrder(unique_id: string): Promise<ApiResponse> {
    return this.makeRequest('/orders/admin/unassign', {
      method: 'POST',
      body: JSON.stringify({ unique_id })
    });
  }

  async claimOrder(unique_id: string): Promise<ApiResponse> {
    console.log('🔵 API CLIENT: claimOrder called');
    console.log('  - unique_id:', unique_id);
    
    // Use vendor token for claim endpoint
    const vendorToken = localStorage.getItem('vendorToken')
   

    if (!vendorToken) {
      console.log('❌ API CLIENT: No vendor token found');
      throw new Error('No vendor token found. Please login again.')
    }

    console.log('📤 API CLIENT: Making request to /orders/claim');
    console.log('  - Body:', JSON.stringify({ unique_id }));

    return this.makeRequest('/orders/claim', {
      method: 'POST',
      headers: {
        'Content-Type': 'application/json',
        'Authorization': vendorToken
      },
      body: JSON.stringify({ unique_id }),
    })
  }

  async bulkClaimOrders(unique_ids: string[]): Promise<ApiResponse> {
    console.log('🔵 API CLIENT: bulkClaimOrders called');
    console.log('  - unique_ids:', unique_ids);
    
    // Use vendor token for bulk claim endpoint
    const vendorToken = localStorage.getItem('vendorToken')
    console.log('🔑 API CLIENT: Token check');
    console.log('  - vendorToken exists:', vendorToken ? 'YES' : 'NO');
    
    if (!vendorToken) {
      console.log('❌ API CLIENT: No vendor token found');
      throw new Error('No vendor token found. Please login again.')
    }

    console.log('📤 API CLIENT: Making request to /orders/bulk-claim');
    console.log('  - Method: POST');
    console.log('  - Headers: Content-Type, Authorization');
    console.log('  - Body:', JSON.stringify({ unique_ids }));

    return this.makeRequest('/orders/bulk-claim', {
      method: 'POST',
      headers: {
        'Content-Type': 'application/json',
        'Authorization': vendorToken
      },
      body: JSON.stringify({ unique_ids }),
    })
  }

  async getGroupedOrders(page: number = 1, limit: number = 50): Promise<ApiResponse> {
    console.log('🔵 API CLIENT: getGroupedOrders called');
    console.log('  - page:', page);
    console.log('  - limit:', limit);
    
    // Use vendor token for grouped orders endpoint
    const vendorToken = localStorage.getItem('vendorToken')
    console.log('🔑 API CLIENT: Token check');
    console.log('  - vendorToken exists:', vendorToken ? 'YES' : 'NO');
    console.log('  - vendorToken value:', JSON.stringify(vendorToken));
    
    if (!vendorToken) {
      console.log('❌ API CLIENT: No vendor token found');
      throw new Error('No vendor token found. Please login again.')
    }

    console.log('📤 API CLIENT: Making request to /orders/grouped');
    console.log('  - Method: GET');
    console.log('  - Headers: Authorization');
    console.log('  - Query params: page=' + page + ', limit=' + limit);

    return this.makeRequest(`/orders/grouped?page=${page}&limit=${limit}`, {
      method: 'GET',
      headers: {
        'Authorization': vendorToken
      },
    })
  }

  async reverseOrder(unique_id: string): Promise<ApiResponse> {
    console.log('🔵 API CLIENT: reverseOrder called');
    console.log('  - unique_id:', unique_id);
    
    // Use vendor token for reverse endpoint
    const vendorToken = localStorage.getItem('vendorToken')
    console.log('🔑 API CLIENT: Token check');
    console.log('  - vendorToken exists:', vendorToken ? 'YES' : 'NO');
    
    if (!vendorToken) {
      console.log('❌ API CLIENT: No vendor token found');
      throw new Error('No vendor token found. Please login again.')
    }

    console.log('📤 API CLIENT: Making request to /orders/reverse');
    console.log('  - Method: POST');
    console.log('  - Headers: Content-Type, Authorization');
    console.log('  - Body:', JSON.stringify({ unique_id }));

    return this.makeRequest('/orders/reverse', {
      method: 'POST',
      headers: {
        'Content-Type': 'application/json',
        'Authorization': vendorToken
      },
      body: JSON.stringify({ unique_id }),
    })
  }

  async reverseGroupedOrder(order_id: string, unique_ids: string[]): Promise<ApiResponse> {
    console.log('🔵 API CLIENT: reverseGroupedOrder called');
    console.log('  - order_id:', order_id);
    console.log('  - unique_ids:', unique_ids);
    
    // Use vendor token for reverse grouped endpoint
    const vendorToken = localStorage.getItem('vendorToken')
    console.log('🔑 API CLIENT: Token check');
    console.log('  - vendorToken exists:', vendorToken ? 'YES' : 'NO');
    
    if (!vendorToken) {
      console.log('❌ API CLIENT: No vendor token found');
      throw new Error('No vendor token found. Please login again.')
    }

    console.log('📤 API CLIENT: Making request to /orders/reverse-grouped');
    console.log('  - Method: POST');
    console.log('  - Headers: Content-Type, Authorization');
    console.log('  - Body:', JSON.stringify({ order_id, unique_ids }));

    return this.makeRequest('/orders/reverse-grouped', {
      method: 'POST',
      headers: {
        'Content-Type': 'application/json',
        'Authorization': vendorToken
      },
      body: JSON.stringify({ order_id, unique_ids }),
    })
  }

  // Settlement API methods
  
  // Vendor settlement methods
  async getVendorPayments(): Promise<ApiResponse> {
    return this.makeRequest('/settlements/vendor/payments');
  }

  async createSettlementRequest(upiId: string): Promise<ApiResponse> {
    return this.makeRequest('/settlements/vendor/request', {
      method: 'POST',
      body: JSON.stringify({ upiId })
    });
  }

  async getVendorSettlements(): Promise<ApiResponse> {
    return this.makeRequest('/settlements/vendor/history');
  }

  async getVendorTransactions(): Promise<ApiResponse> {
    return this.makeRequest('/settlements/vendor/transactions');
  }

  // Admin settlement methods
  async getAllSettlements(params?: {
    page?: number;
    limit?: number;
    status?: string;
    vendorName?: string;
    startDate?: string;
    endDate?: string;
  }): Promise<ApiResponse> {
    const queryParams = new URLSearchParams();
    if (params?.page) queryParams.append('page', params.page.toString());
    if (params?.limit) queryParams.append('limit', params.limit.toString());
    if (params?.status) queryParams.append('status', params.status);
    if (params?.vendorName) queryParams.append('vendorName', params.vendorName);
    if (params?.startDate) queryParams.append('startDate', params.startDate);
    if (params?.endDate) queryParams.append('endDate', params.endDate);

    const queryString = queryParams.toString();
    const endpoint = queryString ? `/settlements/admin/all?${queryString}` : '/settlements/admin/all';
    
    return this.makeRequest(endpoint);
  }

  async getSettlementById(settlementId: string): Promise<ApiResponse> {
    return this.makeRequest(`/settlements/admin/${settlementId}`);
  }

  async approveSettlement(settlementId: string, amountPaid: number, transactionId: string, paymentProof?: File): Promise<ApiResponse> {
    const formData = new FormData();
    formData.append('amountPaid', amountPaid.toString());
    formData.append('transactionId', transactionId);
    if (paymentProof) {
      formData.append('paymentProof', paymentProof);
    }

    const authHeader = this.getAuthHeader();
    
    const config: RequestInit = {
      method: 'POST',
      headers: {
        ...(authHeader && { 'Authorization': authHeader }),
      },
      body: formData,
    };

    try {
      const response = await fetch(`${API_BASE_URL}/settlements/admin/${settlementId}/approve`, config);
      const data = await response.json();

      if (!response.ok) {
        throw new Error(data.message || `HTTP error! status: ${response.status}`);
      }

      return data;
    } catch (error) {
      console.error('API request failed:', error);
      throw error;
    }
  }

  async rejectSettlement(settlementId: string, rejectionReason: string): Promise<ApiResponse> {
    return this.makeRequest(`/settlements/admin/${settlementId}/reject`, {
      method: 'POST',
      body: JSON.stringify({ rejectionReason })
    });
  }

  async exportSettlementsCSV(): Promise<Blob> {
    const authHeader = this.getAuthHeader();
    
    const config: RequestInit = {
      headers: {
        ...(authHeader && { 'Authorization': authHeader }),
      },
    };

    try {
      const response = await fetch(`${API_BASE_URL}/settlements/admin/export-csv`, config);
      
      if (!response.ok) {
        throw new Error(`HTTP error! status: ${response.status}`);
      }

      return response.blob();
    } catch (error) {
      console.error('CSV export failed:', error);
      throw error;
    }
  }

  async getPaymentProof(filename: string): Promise<Blob> {
    const authHeader = this.getAuthHeader();
    
    const config: RequestInit = {
      headers: {
        ...(authHeader && { 'Authorization': authHeader }),
      },
    };

    try {
      const response = await fetch(`${API_BASE_URL}/settlements/proof/${filename}`, config);
      
      if (!response.ok) {
        throw new Error(`HTTP error! status: ${response.status}`);
      }

      return response.blob();
    } catch (error) {
      console.error('Payment proof fetch failed:', error);
      throw error;
    }
  }

  // Carrier management methods
  async getCarriers(): Promise<ApiResponse> {
    return this.makeRequest('/shipway/carriers/local')
  }

  async syncCarriers(): Promise<ApiResponse> {
    return this.makeRequest('/shipway/carriers/sync', {
      method: 'POST'
    })
  }

  async getCarrierStatus(): Promise<ApiResponse> {
    return this.makeRequest('/shipway/carriers/status')
  }

  async updateCarrier(carrierId: string, updates: { carrier_id?: string; status?: string }): Promise<ApiResponse> {
    return this.makeRequest(`/shipway/carriers/${encodeURIComponent(carrierId)}`, {
      method: 'PUT',
      body: JSON.stringify(updates),
    })
  }

  async deleteCarrier(carrierId: string): Promise<ApiResponse> {
    return this.makeRequest(`/shipway/carriers/${encodeURIComponent(carrierId)}`, {
      method: 'DELETE',
    })
  }

  async moveCarrier(carrierId: string, direction: 'up' | 'down'): Promise<ApiResponse> {
    return this.makeRequest(`/shipway/carriers/${encodeURIComponent(carrierId)}/move`, {
      method: 'POST',
      body: JSON.stringify({ direction }),
    })
  }

  async downloadCarriersCSV(): Promise<void> {
    try {
      const authHeader = this.getAuthHeader();
      
      const response = await fetch(`${API_BASE_URL}/shipway/carriers/download`, {
        method: 'GET',
        headers: {
          ...(authHeader && { 'Authorization': authHeader }),
        },
      });

      if (!response.ok) {
        throw new Error(`HTTP error! status: ${response.status}`);
      }

      // Get the filename from the response headers
      const contentDisposition = response.headers.get('content-disposition');
      const filename = contentDisposition 
        ? contentDisposition.split('filename=')[1]?.replace(/"/g, '') || 'carriers.csv'
        : 'carriers.csv';

      // Convert response to blob and download
      const blob = await response.blob();
      const url = window.URL.createObjectURL(blob);
      const a = document.createElement('a');
      a.href = url;
      a.download = filename;
      document.body.appendChild(a);
      a.click();
      window.URL.revokeObjectURL(url);
      document.body.removeChild(a);
    } catch (error) {
      console.error('Error downloading carriers CSV:', error);
      throw error;
    }
  }

  async uploadCarrierPriorities(file: File): Promise<ApiResponse> {
    try {
      const authHeader = this.getAuthHeader();
      
      const formData = new FormData();
      formData.append('csvFile', file, file.name); // Add filename explicitly

      console.log('🔍 Uploading file:', {
        name: file.name,
        size: file.size,
        type: file.type
      });

      const response = await fetch(`${API_BASE_URL}/shipway/carriers/upload-priority`, {
        method: 'POST',
        headers: {
          ...(authHeader && { 'Authorization': authHeader }),
          // Don't set Content-Type for FormData, let browser set it with boundary
        },
        body: formData,
      });

      console.log('🔍 Response status:', response.status);
      console.log('🔍 Response headers:', response.headers);

      let data;
      const contentType = response.headers.get('content-type');
      if (contentType && contentType.includes('application/json')) {
        data = await response.json();
      } else {
        const text = await response.text();
        console.log('🔍 Response text:', text);
        throw new Error(`Unexpected response format: ${text}`);
      }
      
      console.log('🔍 Response data:', data);
      
      if (!response.ok) {
        throw new Error(data.message || `HTTP error! status: ${response.status}`);
      }

      return data;
    } catch (error) {
      console.error('Error uploading carrier priorities:', error);
      throw error;
    }
  }

  async getCarrierFormat(): Promise<ApiResponse> {
    return this.makeRequest('/shipway/carrier-format')
  }

  // Download label methods
  async downloadLabel(orderId: string, format: string = 'thermal'): Promise<ApiResponse> {
    // For vendor endpoints, use vendorToken instead of authHeader
    const vendorToken = typeof window !== 'undefined' ? localStorage.getItem('vendorToken') : null;
    
    console.log('🔍 DOWNLOAD LABEL API CLIENT DEBUG:');
    console.log('  - Order ID being sent:', orderId);
    console.log('  - Order ID type:', typeof orderId);
<<<<<<< HEAD
    console.log('  - Format:', format);
=======
    console.log('  - Format being sent:', format);
>>>>>>> 4932a432
    console.log('  - Vendor token:', vendorToken ? vendorToken.substring(0, 20) + '...' : 'null');
    
    const config: RequestInit = {
      method: 'POST',
      headers: {
        'Content-Type': 'application/json',
        ...(vendorToken && { 'Authorization': vendorToken }),
      },
<<<<<<< HEAD
      body: JSON.stringify({ order_id: orderId, format })
=======
      body: JSON.stringify({ order_id: orderId, format: format })
>>>>>>> 4932a432
    }

    console.log('  - Request body:', JSON.stringify({ order_id: orderId, format: format }));

    try {
      const response = await fetch(`${API_BASE_URL}/orders/download-label`, config)

      console.log('🔍 DOWNLOAD LABEL API RESPONSE DEBUG:');
      console.log('  - Status:', response.status);
      console.log('  - OK:', response.ok);
      console.log('  - Content-Type:', response.headers.get('content-type'));

      if (!response.ok) {
        const errorData = await response.json();
        throw new Error(errorData.message || `HTTP error! status: ${response.status}`)
      }

      // Check if response is PDF (for A4 and four-in-one formats)
      const contentType = response.headers.get('content-type');
      if (contentType && contentType.includes('application/pdf')) {
        console.log('📄 Received PDF response for formatted label');
        const blob = await response.blob();
        return { success: true, message: 'PDF label generated successfully', data: { blob, isPdf: true } };
      } else {
        // JSON response for thermal format
        const data = await response.json();
        console.log('📄 Received JSON response for thermal label');
        return data;
      }
    } catch (error) {
      console.error('Download label API request failed:', error)
      throw error
    }
  }

  async bulkDownloadLabels(orderIds: string[], format: string = 'thermal'): Promise<Blob> {
    // For vendor endpoints, use vendorToken instead of authHeader
    const vendorToken = typeof window !== 'undefined' ? localStorage.getItem('vendorToken') : null;
    
    console.log('🔍 BULK DOWNLOAD LABELS API CLIENT DEBUG:');
    console.log('  - Order IDs being sent:', orderIds);
    console.log('  - Order IDs count:', orderIds.length);
<<<<<<< HEAD
    console.log('  - Format:', format);
=======
    console.log('  - Format being sent:', format);
>>>>>>> 4932a432
    console.log('  - Vendor token:', vendorToken ? vendorToken.substring(0, 20) + '...' : 'null');
    
    const config: RequestInit = {
      method: 'POST',
      headers: {
        'Content-Type': 'application/json',
        ...(vendorToken && { 'Authorization': vendorToken }),
      },
<<<<<<< HEAD
      body: JSON.stringify({ order_ids: orderIds, format })
    }

    console.log('  - Request body:', JSON.stringify({ order_ids: orderIds, format }));
=======
      body: JSON.stringify({ order_ids: orderIds, format: format })
    }

    console.log('  - Request body:', JSON.stringify({ order_ids: orderIds, format: format }));
>>>>>>> 4932a432

    try {
      const response = await fetch(`${API_BASE_URL}/orders/bulk-download-labels`, config)
      
      console.log('🔍 BULK DOWNLOAD LABELS API RESPONSE DEBUG:');
      console.log('  - Status:', response.status);
      console.log('  - OK:', response.ok);
      console.log('  - Content-Type:', response.headers.get('content-type'));

      if (!response.ok) {
        const errorData = await response.json().catch(() => ({}));
        throw new Error(errorData.message || `HTTP error! status: ${response.status}`)
      }

      // Get the blob from the response
      const blob = await response.blob()
      console.log('✅ Bulk labels PDF downloaded successfully');
      console.log('  - Blob size:', blob.size, 'bytes');
      
      // Check for warning headers and store them in blob object
      const warningsHeader = response.headers.get('X-Download-Warnings');
      const failedOrdersHeader = response.headers.get('X-Failed-Orders');
      
      if (warningsHeader) {
        console.log('⚠️ Some orders failed during bulk download');
        const warnings = atob(warningsHeader);
        const failedOrders = failedOrdersHeader ? JSON.parse(failedOrdersHeader) : [];
        console.log('  - Warnings:', warnings);
        console.log('  - Failed orders:', failedOrders);
        
        // Store warnings in blob object for later access
        (blob as any)._warnings = warnings;
        (blob as any)._failedOrders = failedOrders;
      }
      console.log('  - Blob type:', blob.type);
      
      return blob
    } catch (error) {
      console.error('Bulk download labels API request failed:', error)
      throw error
    }
  }

  async downloadLabelFile(shippingUrl: string): Promise<Blob> {
    console.log('🔍 DOWNLOAD LABEL FILE DEBUG:');
    console.log('  - Shipping URL:', shippingUrl);
    
    // Use backend proxy to avoid CORS issues (same as before migration)
    const vendorToken = typeof window !== 'undefined' ? localStorage.getItem('vendorToken') : null;
    
    console.log('🔍 FRONTEND TOKEN DEBUG:');
    console.log('  - vendorToken exists:', vendorToken ? 'YES' : 'NO');
    console.log('  - vendorToken value:', vendorToken ? vendorToken.substring(0, 20) + '...' : 'null');
    
    const config: RequestInit = {
      method: 'POST',
      headers: {
        'Content-Type': 'application/json',
        ...(vendorToken && { 'Authorization': vendorToken }),
      },
      body: JSON.stringify({ pdfUrl: shippingUrl })
    }

    console.log('🔍 REQUEST CONFIG DEBUG:');
    console.log('  - Headers:', config.headers);
    console.log('  - Body:', config.body);

    try {
      console.log('🔄 Fetching label file via backend proxy...');
      const response = await fetch(`${API_BASE_URL}/orders/download-pdf`, config)
      
      console.log('🔍 Label file response:');
      console.log('  - Status:', response.status);
      console.log('  - OK:', response.ok);
      console.log('  - Content-Type:', response.headers.get('content-type'));
      
      if (!response.ok) {
        // Try to get the error message from the response
        try {
          const errorData = await response.json();
          console.log('🔍 Error response data:', errorData);
          throw new Error(errorData.message || `HTTP error! status: ${response.status}`)
        } catch (jsonError) {
          throw new Error(`HTTP error! status: ${response.status}`)
        }
      }

      const blob = await response.blob()
      console.log('✅ Label file downloaded successfully via proxy');
      console.log('  - Blob size:', blob.size, 'bytes');
      console.log('  - Blob type:', blob.type);
      
      return blob
    } catch (error) {
      console.error('❌ Download label file failed:', error)
      throw error
    }
  }

  // ==================== NOTIFICATION METHODS ====================

  /**
   * Get all notifications with filters
   */
  async getNotifications(params?: {
    page?: number
    limit?: number
    status?: string
    type?: string
    severity?: string
    vendor_id?: number
    order_id?: string
    start_date?: string
    end_date?: string
    search?: string
  }): Promise<ApiResponse> {
    const queryParams = new URLSearchParams()
    if (params) {
      Object.entries(params).forEach(([key, value]) => {
        if (value !== undefined && value !== null) {
          queryParams.append(key, String(value))
        }
      })
    }
    const queryString = queryParams.toString()
    return this.makeRequest(`/notifications${queryString ? `?${queryString}` : ''}`)
  }

  /**
   * Get notification by ID
   */
  async getNotificationById(id: number): Promise<ApiResponse> {
    return this.makeRequest(`/notifications/${id}`)
  }

  /**
   * Create new notification
   */
  async createNotification(data: {
    type: string
    severity?: string
    title: string
    message: string
    order_id?: string
    vendor_id?: number
    vendor_name?: string
    vendor_warehouse_id?: string
    metadata?: any
    error_details?: string
  }): Promise<ApiResponse> {
    return this.makeRequest('/notifications', {
      method: 'POST',
      body: JSON.stringify(data)
    })
  }

  /**
   * Update notification status
   */
  async updateNotificationStatus(id: number, status: string): Promise<ApiResponse> {
    return this.makeRequest(`/notifications/${id}/status`, {
      method: 'PATCH',
      body: JSON.stringify({ status })
    })
  }

  /**
   * Resolve notification
   */
  async resolveNotification(id: number, resolution_notes?: string): Promise<ApiResponse> {
    return this.makeRequest(`/notifications/${id}/resolve`, {
      method: 'POST',
      body: JSON.stringify({ resolution_notes })
    })
  }

  /**
   * Dismiss notification
   */
  async dismissNotification(id: number, dismiss_reason?: string): Promise<ApiResponse> {
    return this.makeRequest(`/notifications/${id}/dismiss`, {
      method: 'POST',
      body: JSON.stringify({ dismiss_reason })
    })
  }

  /**
   * Bulk resolve notifications
   */
  async bulkResolveNotifications(notification_ids: number[], resolution_notes?: string): Promise<ApiResponse> {
    return this.makeRequest('/notifications/bulk-resolve', {
      method: 'POST',
      body: JSON.stringify({ notification_ids, resolution_notes })
    })
  }

  /**
   * Delete notification
   */
  async deleteNotification(id: number): Promise<ApiResponse> {
    return this.makeRequest(`/notifications/${id}`, {
      method: 'DELETE'
    })
  }

  /**
   * Get notification statistics
   */
  async getNotificationStats(): Promise<ApiResponse> {
    return this.makeRequest('/notifications/stats')
  }
}

// Export singleton instance
export const apiClient = new ApiClient() <|MERGE_RESOLUTION|>--- conflicted
+++ resolved
@@ -749,11 +749,7 @@
     console.log('🔍 DOWNLOAD LABEL API CLIENT DEBUG:');
     console.log('  - Order ID being sent:', orderId);
     console.log('  - Order ID type:', typeof orderId);
-<<<<<<< HEAD
-    console.log('  - Format:', format);
-=======
     console.log('  - Format being sent:', format);
->>>>>>> 4932a432
     console.log('  - Vendor token:', vendorToken ? vendorToken.substring(0, 20) + '...' : 'null');
     
     const config: RequestInit = {
@@ -762,40 +758,25 @@
         'Content-Type': 'application/json',
         ...(vendorToken && { 'Authorization': vendorToken }),
       },
-<<<<<<< HEAD
-      body: JSON.stringify({ order_id: orderId, format })
-=======
       body: JSON.stringify({ order_id: orderId, format: format })
->>>>>>> 4932a432
     }
 
     console.log('  - Request body:', JSON.stringify({ order_id: orderId, format: format }));
 
     try {
       const response = await fetch(`${API_BASE_URL}/orders/download-label`, config)
+      const data = await response.json()
 
       console.log('🔍 DOWNLOAD LABEL API RESPONSE DEBUG:');
       console.log('  - Status:', response.status);
       console.log('  - OK:', response.ok);
-      console.log('  - Content-Type:', response.headers.get('content-type'));
+      console.log('  - Data:', data);
 
       if (!response.ok) {
-        const errorData = await response.json();
-        throw new Error(errorData.message || `HTTP error! status: ${response.status}`)
-      }
-
-      // Check if response is PDF (for A4 and four-in-one formats)
-      const contentType = response.headers.get('content-type');
-      if (contentType && contentType.includes('application/pdf')) {
-        console.log('📄 Received PDF response for formatted label');
-        const blob = await response.blob();
-        return { success: true, message: 'PDF label generated successfully', data: { blob, isPdf: true } };
-      } else {
-        // JSON response for thermal format
-        const data = await response.json();
-        console.log('📄 Received JSON response for thermal label');
-        return data;
-      }
+        throw new Error(data.message || `HTTP error! status: ${response.status}`)
+      }
+
+      return data
     } catch (error) {
       console.error('Download label API request failed:', error)
       throw error
@@ -809,11 +790,7 @@
     console.log('🔍 BULK DOWNLOAD LABELS API CLIENT DEBUG:');
     console.log('  - Order IDs being sent:', orderIds);
     console.log('  - Order IDs count:', orderIds.length);
-<<<<<<< HEAD
-    console.log('  - Format:', format);
-=======
     console.log('  - Format being sent:', format);
->>>>>>> 4932a432
     console.log('  - Vendor token:', vendorToken ? vendorToken.substring(0, 20) + '...' : 'null');
     
     const config: RequestInit = {
@@ -822,17 +799,10 @@
         'Content-Type': 'application/json',
         ...(vendorToken && { 'Authorization': vendorToken }),
       },
-<<<<<<< HEAD
-      body: JSON.stringify({ order_ids: orderIds, format })
-    }
-
-    console.log('  - Request body:', JSON.stringify({ order_ids: orderIds, format }));
-=======
       body: JSON.stringify({ order_ids: orderIds, format: format })
     }
 
     console.log('  - Request body:', JSON.stringify({ order_ids: orderIds, format: format }));
->>>>>>> 4932a432
 
     try {
       const response = await fetch(`${API_BASE_URL}/orders/bulk-download-labels`, config)

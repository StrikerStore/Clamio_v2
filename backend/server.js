--- conflicted
+++ resolved
@@ -12,11 +12,8 @@
 const shipwayRoutes = require('./routes/shipway');
 const ordersRoutes = require('./routes/orders');
 const settlementRoutes = require('./routes/settlements');
-<<<<<<< HEAD
-=======
 const notificationRoutes = require('./routes/notifications');
 const inventoryRoutes = require('./routes/inventory');
->>>>>>> 2593aff7
 
 // Import database (will be initialized lazily)
 const database = require('./config/database');
@@ -50,11 +47,8 @@
     if (!origin) return callback(null, true);
     
     const allowedOrigins = [
-<<<<<<< HEAD
-=======
       'https://frontend-dev-production-5a8c.up.railway.app',
       'https://clamiofrontend-production.up.railway.app',
->>>>>>> 2593aff7
       'https://clamio-frontend-nu.vercel.app',
       'http://localhost:3000',
       'http://localhost:3001',
@@ -122,14 +116,9 @@
 }
 
 /**
-<<<<<<< HEAD
  * Database Connection Middleware
  * Ensures database is connected before handling requests
  * Automatically handles stale connections after idle periods
-=======
- * Database Connection Health Middleware
- * Automatically reconnects if connection is lost after idle periods
->>>>>>> 2593aff7
  */
 app.use(async (req, res, next) => {
   // Skip database check for health and test endpoints
@@ -144,13 +133,6 @@
       await database.initializeMySQL();
     }
 
-<<<<<<< HEAD
-    // Test connection health (pool will auto-refresh stale connections)
-    const isHealthy = await database.testConnection();
-    if (!isHealthy) {
-      console.log('🔄 Database connection unhealthy, attempting to reconnect...');
-      await database.reconnect();
-=======
     // Test connection health (detects stale connections)
     const isHealthy = await database.testConnection();
     if (!isHealthy) {
@@ -165,7 +147,6 @@
           error: 'Unable to establish database connection. Please try again in a moment.'
         });
       }
->>>>>>> 2593aff7
     }
 
     next();
@@ -173,13 +154,9 @@
     console.error('❌ Database connection failed in middleware:', error.message);
     
     // For API routes, return error
-<<<<<<< HEAD
-    if (req.path.startsWith('/api/')) {
-=======
     if (req.path.startsWith('/api/') || req.path.startsWith('/auth') || 
         req.path.startsWith('/users') || req.path.startsWith('/orders') || 
         req.path.startsWith('/settlements') || req.path.startsWith('/shipway')) {
->>>>>>> 2593aff7
       return res.status(503).json({
         success: false,
         message: 'Database temporarily unavailable',
@@ -187,11 +164,7 @@
       });
     }
     
-<<<<<<< HEAD
-    // For other routes, continue (might be static files)
-=======
     // For other routes, continue
->>>>>>> 2593aff7
     next();
   }
 });
@@ -222,52 +195,6 @@
 });
 
 /**
-<<<<<<< HEAD
- * Auth Test Endpoint (tests database connection in auth context)
- */
-app.get('/auth-test', async (req, res) => {
-  try {
-    const database = require('./config/database');
-    
-    // Test if database is available
-    const isAvailable = database.isMySQLAvailable();
-    if (!isAvailable) {
-      return res.status(500).json({
-        success: false,
-        message: 'Database not available',
-        data: { available: false }
-      });
-    }
-
-    // Test a simple user query (like auth does)
-    const users = await database.getAllUsers();
-    
-    res.json({
-      success: true,
-      message: 'Auth context database test successful',
-      data: {
-        available: true,
-        userCount: users.length,
-        sampleUser: users[0] ? {
-          id: users[0].id,
-          email: users[0].email,
-          role: users[0].role
-        } : null
-      }
-    });
-  } catch (error) {
-    res.status(500).json({
-      success: false,
-      message: 'Auth context database test failed',
-      error: error.message,
-      data: { available: false }
-    });
-  }
-});
-
-/**
-=======
->>>>>>> 2593aff7
  * Environment Check Endpoint (for debugging)
  */
 app.get('/env-check', (req, res) => {
@@ -289,23 +216,6 @@
 });
 
 /**
-<<<<<<< HEAD
- * Connection Pool Statistics Endpoint
- */
-app.get('/pool-stats', (req, res) => {
-  const database = require('./config/database');
-  const stats = database.getPoolStats();
-  
-  res.json({
-    success: true,
-    message: 'Connection pool statistics',
-    data: stats
-  });
-});
-
-/**
-=======
->>>>>>> 2593aff7
  * Database Connection Test Endpoint
  */
 app.get('/db-test', async (req, res) => {
@@ -379,20 +289,8 @@
 app.use('/api/shipway', shipwayRoutes);
 app.use('/api/orders', ordersRoutes);
 app.use('/api/settlements', settlementRoutes);
-<<<<<<< HEAD
-
-/**
- * Legacy Routes (without /api prefix) - for backward compatibility
- */
-app.use('/auth', authRoutes);
-app.use('/users', userRoutes);
-app.use('/shipway', shipwayRoutes);
-app.use('/orders', ordersRoutes);
-app.use('/settlements', settlementRoutes);
-=======
 app.use('/api/notifications', notificationRoutes);
 app.use('/api/admin/inventory', inventoryRoutes);
->>>>>>> 2593aff7
 
 
 /**

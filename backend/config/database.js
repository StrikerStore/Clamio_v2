--- conflicted
+++ resolved
@@ -2270,7 +2270,6 @@
       const allowedClaimFields = [
         'order_id', 'status', 'claimed_by', 'claimed_at', 'last_claimed_by', 'last_claimed_at',
         'clone_status', 'cloned_order_id', 'is_cloned_row', 'label_downloaded'
-<<<<<<< HEAD
       ];
 
       // Labels table fields
@@ -2278,15 +2277,6 @@
         'label_url', 'awb', 'carrier_name', 'handover_at', 'priority_carrier'
       ];
 
-=======
-      ];
-
-      // Labels table fields
-      const allowedLabelFields = [
-        'label_url', 'awb', 'carrier_name', 'handover_at', 'priority_carrier'
-      ];
-
->>>>>>> 89b9cd91
       // Separate the fields
       allowedOrderFields.forEach(field => {
         if (updateData[field] !== undefined) {

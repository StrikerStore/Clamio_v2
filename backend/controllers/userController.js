const database = require('../config/database');
const { hashPassword } = require('../middleware/auth');
const shipwayService = require('../services/shipwayService');
const fs = require('fs');
const path = require('path');
const XLSX = require('xlsx');

/**
 * User Management Controller
 * Handles user CRUD operations for superadmin
 */
class UserController {
  /**
   * Create a new user (admin or vendor)
   * @param {Object} req - Express request object
   * @param {Object} res - Express response object
   */
  async createUser(req, res) {
    try {
      const {
        name,
        email,
        phone,
        password,
        role,
        status = 'active',
        warehouseId,
        contactNumber
      } = req.body;

      // Validate role-specific requirements
      if (role === 'vendor' && !warehouseId) {
        return res.status(400).json({
          success: false,
          message: 'Warehouse ID is required for vendors'
        });
      }

      if (role === 'admin' && !contactNumber) {
        return res.status(400).json({
          success: false,
          message: 'Contact number is required for admins'
        });
      }

      if (role === 'vendor' && warehouseId) {
        try {
          if (!shipwayService.validateWarehouseId(warehouseId)) {
            return res.status(400).json({
              success: false,
              message: 'Invalid warehouse ID format'
            });
          }

          const warehouseData = await shipwayService.getWarehouseById(warehouseId);
          if (!warehouseData.success) {
            return res.status(400).json({
              success: false,
              message: 'Invalid warehouse ID or warehouse not found'
            });
          }

          const formattedWarehouse = shipwayService.formatWarehouseData(warehouseData.data);
          const hashedPassword = await hashPassword(password);

          // Save address, city, pincode as top-level fields
          const userData = {
            name,
            email,
            phone,
            password: hashedPassword,
            role,
            status,
            warehouseId,
            address: formattedWarehouse.address,
            city: formattedWarehouse.city,
            pincode: formattedWarehouse.pincode,
            contactNumber
          };

          const newUser = await database.createUser(userData);

          res.status(201).json({
            success: true,
            message: `${role} created successfully`,
            data: newUser
          });

        } catch (shipwayError) {
          console.error('Shipway API error:', shipwayError);
          return res.status(400).json({
            success: false,
            message: `Failed to validate warehouse: ${shipwayError.message}`
          });
        }
      } else {
        // For admins or users without warehouse
        const hashedPassword = await hashPassword(password);
        const userData = {
          name,
          email,
          phone,
          password: hashedPassword,
          role,
          status,
          warehouseId,
          contactNumber
        };
        const newUser = await database.createUser(userData);
        res.status(201).json({
          success: true,
          message: `${role} created successfully`,
          data: newUser
        });
      }
    } catch (error) {
      console.error('Create user error:', error);
      if (error.message.includes('already exists')) {
        return res.status(400).json({
          success: false,
          message: error.message
        });
      }
      res.status(500).json({
        success: false,
        message: 'Internal server error'
      });
    }
  }

  /**
   * Get all users with pagination and filtering
   * @param {Object} req - Express request object
   * @param {Object} res - Express response object
   */
  async getAllUsers(req, res) {
    try {
      const { page = 1, limit = 10, role, status, q: searchQuery } = req.query;
      
      let users = await database.getAllUsers();

      // Filter by role
      if (role) {
        users = users.filter(user => user.role === role);
      }

      // Filter by status
      if (status) {
        users = users.filter(user => user.status === status);
      }

      // Search functionality
      if (searchQuery) {
        const query = searchQuery.toLowerCase();
        users = users.filter(user => 
          user.name.toLowerCase().includes(query) ||
          user.email.toLowerCase().includes(query) ||
          (user.phone && user.phone.includes(query))
        );
      }

      // Remove superadmin from results (optional - for security)
      users = users.filter(user => user.role !== 'superadmin');

      // Pagination
      const pageNum = parseInt(page);
      const limitNum = parseInt(limit);
      const startIndex = (pageNum - 1) * limitNum;
      const endIndex = pageNum * limitNum;
      
      const paginatedUsers = users.slice(startIndex, endIndex);
      const totalUsers = users.length;
      const totalPages = Math.ceil(totalUsers / limitNum);

      // Remove passwords from response
      const usersWithoutPasswords = paginatedUsers.map(user => {
        const { password, ...userWithoutPassword } = user;
        return userWithoutPassword;
      });

      res.json({
        success: true,
        data: {
          users: usersWithoutPasswords,
          pagination: {
            currentPage: pageNum,
            totalPages,
            totalUsers,
            hasNextPage: endIndex < totalUsers,
            hasPrevPage: pageNum > 1
          }
        }
      });

    } catch (error) {
      console.error('Get all users error:', error);
      res.status(500).json({
        success: false,
        message: 'Internal server error'
      });
    }
  }

  /**
   * Get user by ID
   * @param {Object} req - Express request object
   * @param {Object} res - Express response object
   */
  async getUserById(req, res) {
    try {
      const { id } = req.params;

      const user = await database.getUserById(id);
      if (!user) {
        return res.status(404).json({
          success: false,
          message: 'User not found'
        });
      }

      // Remove password from response
      const { password, ...userWithoutPassword } = user;

      res.json({
        success: true,
        data: userWithoutPassword
      });

    } catch (error) {
      console.error('Get user by ID error:', error);
      res.status(500).json({
        success: false,
        message: 'Internal server error'
      });
    }
  }

  /**
   * Update user
   * @param {Object} req - Express request object
   * @param {Object} res - Express response object
   */
  async updateUser(req, res) {
    try {
      const { id } = req.params;
      const updateData = req.body;
      const existingUser = await database.getUserById(id);
      if (!existingUser) {
        return res.status(404).json({
          success: false,
          message: 'User not found'
        });
      }
      if (updateData.warehouseId && existingUser.role === 'vendor') {
        try {
          if (!shipwayService.validateWarehouseId(updateData.warehouseId)) {
            return res.status(400).json({
              success: false,
              message: 'Invalid warehouse ID format'
            });
          }
          const warehouseData = await shipwayService.getWarehouseById(updateData.warehouseId);
          if (!warehouseData.success) {
            return res.status(400).json({
              success: false,
              message: 'Invalid warehouse ID or warehouse not found'
            });
          }
          const formattedWarehouse = shipwayService.formatWarehouseData(warehouseData.data);
          updateData.address = formattedWarehouse.address;
          updateData.city = formattedWarehouse.city;
          updateData.pincode = formattedWarehouse.pincode;
        } catch (shipwayError) {
          console.error('Shipway API error:', shipwayError);
          return res.status(400).json({
            success: false,
            message: `Failed to validate warehouse: ${shipwayError.message}`
          });
        }
      }
<<<<<<< HEAD
      const updatedUser = await database.updateUser(id, updateData);
=======
      const prevUser = database.getUserById(id);
      const updatedUser = database.updateUser(id, updateData);
>>>>>>> 8ab6c594
      if (!updatedUser) {
        return res.status(500).json({
          success: false,
          message: 'Failed to update user'
        });
      }

      // If vendor warehouseId changed or status became inactive, update their orders' claim state
      try {
        if (updatedUser.role === 'vendor') {
          const prevWid = String((prevUser && (prevUser.warehouseId || prevUser.warehouse_id)) || '');
          const newWid = String((updatedUser.warehouseId || updatedUser.warehouse_id) || '');
          const deactivated = updateData.status && String(updateData.status).toLowerCase() === 'inactive';
          const warehouseChanged = prevWid && newWid && prevWid !== newWid;

          if (deactivated || warehouseChanged) {
            const ordersPath = path.join(__dirname, '../data/orders.xlsx');
            if (fs.existsSync(ordersPath)) {
              const ordersWb = XLSX.readFile(ordersPath);
              const ordersWs = ordersWb.Sheets[ordersWb.SheetNames[0]];
              const orders = XLSX.utils.sheet_to_json(ordersWs, { defval: '' });
              const targetWid = warehouseChanged ? prevWid : newWid || prevWid;

              orders.forEach((order, idx) => {
                if (String(order.claimed_by) === String(targetWid)) {
                  order.status = 'unclaimed';
                  order.claimed_by = '';
                  order.claimed_at = '';
                  const header = XLSX.utils.sheet_to_json(ordersWs, { header: 1 })[0];
                  const rowNum = idx + 2;
                  header.forEach((col, i) => {
                    ordersWs[XLSX.utils.encode_cell({ r: rowNum - 1, c: i })] = {
                      t: 's',
                      v: order[col] || ''
                    };
                  });
                }
              });

              XLSX.writeFile(ordersWb, ordersPath);
            }
          }
        }
      } catch (e) {
        console.error('Error updating vendor orders on user update:', e);
        // Continue even if this fails
      }
      res.json({
        success: true,
        message: 'User updated successfully',
        data: updatedUser
      });
    } catch (error) {
      console.error('Update user error:', error);
      if (error.message.includes('already exists')) {
        return res.status(400).json({
          success: false,
          message: error.message
        });
      }
      res.status(500).json({
        success: false,
        message: 'Internal server error'
      });
    }
  }

  /**
   * Delete user
   * @param {Object} req - Express request object
   * @param {Object} res - Express response object
   */
  async deleteUser(req, res) {
    try {
      const { id } = req.params;

      // Check if user exists
      const user = await database.getUserById(id);
      if (!user) {
        return res.status(404).json({
          success: false,
          message: 'User not found'
        });
      }

      // Prevent deletion of superadmin
      if (user.role === 'superadmin') {
        return res.status(403).json({
          success: false,
          message: 'Cannot delete superadmin user'
        });
      }

      // If vendor, unclaim all orders assigned to this vendor before deleting
      if (user.role === 'vendor') {
        try {
          const ordersPath = path.join(__dirname, '../data/orders.xlsx');
          if (fs.existsSync(ordersPath)) {
            const ordersWb = XLSX.readFile(ordersPath);
            const ordersWs = ordersWb.Sheets[ordersWb.SheetNames[0]];
            const orders = XLSX.utils.sheet_to_json(ordersWs, { defval: '' });

            const beforeCount = orders.length;
            const vendorWid = String(user.warehouseId || user.warehouse_id || '');
            if (vendorWid) {
              orders.forEach((order, idx) => {
                if (String(order.claimed_by) === vendorWid) {
                  order.status = 'unclaimed';
                  order.claimed_by = '';
                  order.claimed_at = '';
                  // Keep history in last_claimed_by/at as-is

                  const header = XLSX.utils.sheet_to_json(ordersWs, { header: 1 })[0];
                  const rowNum = idx + 2; // 1-based with header
                  header.forEach((col, i) => {
                    ordersWs[XLSX.utils.encode_cell({ r: rowNum - 1, c: i })] = {
                      t: 's',
                      v: order[col] || ''
                    };
                  });
                }
              });

              XLSX.writeFile(ordersWb, ordersPath);
            }
          }
        } catch (e) {
          console.error('Error unclaiming orders for deleted vendor:', e);
          // Continue with deletion even if this fails
        }
      }

      // Delete user
      const deleted = await database.deleteUser(id);

      if (!deleted) {
        return res.status(500).json({
          success: false,
          message: 'Failed to delete user'
        });
      }

      res.json({
        success: true,
        message: 'User deleted successfully'
      });

    } catch (error) {
      console.error('Delete user error:', error);
      res.status(500).json({
        success: false,
        message: 'Internal server error'
      });
    }
  }

  /**
   * Get users by role
   * @param {Object} req - Express request object
   * @param {Object} res - Express response object
   */
  async getUsersByRole(req, res) {
    try {
      const { role } = req.params;

      if (!['admin', 'vendor'].includes(role)) {
        return res.status(400).json({
          success: false,
          message: 'Invalid role. Must be admin or vendor'
        });
      }

      const users = database.getUsersByRole(role);

      // Remove passwords from response
      const usersWithoutPasswords = users.map(user => {
        const { password, ...userWithoutPassword } = user;
        return userWithoutPassword;
      });

      res.json({
        success: true,
        data: usersWithoutPasswords
      });

    } catch (error) {
      console.error('Get users by role error:', error);
      res.status(500).json({
        success: false,
        message: 'Internal server error'
      });
    }
  }

  /**
   * Get users by status
   * @param {Object} req - Express request object
   * @param {Object} res - Express response object
   */
  async getUsersByStatus(req, res) {
    try {
      const { status } = req.params;

      if (!['active', 'inactive'].includes(status)) {
        return res.status(400).json({
          success: false,
          message: 'Invalid status. Must be active or inactive'
        });
      }

      const users = database.getUsersByStatus(status);

      // Remove passwords from response
      const usersWithoutPasswords = users.map(user => {
        const { password, ...userWithoutPassword } = user;
        return userWithoutPassword;
      });

      res.json({
        success: true,
        data: usersWithoutPasswords
      });

    } catch (error) {
      console.error('Get users by status error:', error);
      res.status(500).json({
        success: false,
        message: 'Internal server error'
      });
    }
  }

  /**
   * Toggle user status (active/inactive)
   * @param {Object} req - Express request object
   * @param {Object} res - Express response object
   */
  async toggleUserStatus(req, res) {
    try {
      const { id } = req.params;

      const user = await database.getUserById(id);
      if (!user) {
        return res.status(404).json({
          success: false,
          message: 'User not found'
        });
      }

      const newStatus = user.status === 'active' ? 'inactive' : 'active';
      const updatedUser = await database.updateUser(id, { status: newStatus });

      if (!updatedUser) {
        return res.status(500).json({
          success: false,
          message: 'Failed to update user status'
        });
      }

      res.json({
        success: true,
        message: `User status changed to ${newStatus}`,
        data: updatedUser
      });

    } catch (error) {
      console.error('Toggle user status error:', error);
      res.status(500).json({
        success: false,
        message: 'Internal server error'
      });
    }
  }

  /**
   * Get the vendor's warehouse address (for vendor panel)
   * @param {Object} req - Express request object
   * @param {Object} res - Express response object
   */
  async getVendorAddress(req, res) {
    try {
      const logDir = path.join(__dirname, '../logs');
      if (!fs.existsSync(logDir)) {
        fs.mkdirSync(logDir, { recursive: true });
      }
      const logPath = path.join(logDir, 'vendor-debug.log');
      const timestamp = new Date().toISOString();
      const vendor = req.user;
      // Log the incoming user object and all relevant fields
      const logEntry = `[${timestamp}] vendor: ${JSON.stringify(vendor)}\n`;
      fs.appendFileSync(logPath, logEntry);
      const role = (vendor?.role || '').trim();
      const warehouseId = (vendor?.warehouseId || '').toString().trim();
      const address = (vendor?.address || '').trim();
      const city = (vendor?.city || '').trim();
      const pincode = (vendor?.pincode || '').toString().trim();
      fs.appendFileSync(logPath, `[${timestamp}] role: '${role}', warehouseId: '${warehouseId}', address: '${address}', city: '${city}', pincode: '${pincode}'\n`);
      if (!vendor || role !== 'vendor') {
        fs.appendFileSync(logPath, `[${timestamp}] result: 403 (role check failed)\n`);
        return res.status(403).json({
          success: false,
          message: 'Access denied. Only vendors can access this endpoint.'
        });
      }
      if (!warehouseId || !address || !city || !pincode) {
        fs.appendFileSync(logPath, `[${timestamp}] result: 404 (missing field)\n`);
        return res.status(404).json({
          success: false,
          message: 'Warehouse address not found for this vendor.'
        });
      }
      fs.appendFileSync(logPath, `[${timestamp}] result: 200 (success)\n`);
      res.json({
        success: true,
        data: {
          warehouseId,
          address,
          city,
          pincode
        }
      });
    } catch (error) {
      console.error('Get vendor address error:', error);
      fs.appendFileSync(path.join(__dirname, '../logs/vendor-debug.log'), `[${new Date().toISOString()}] error: ${error.message}\n`);
      res.status(500).json({
        success: false,
        message: 'Internal server error'
      });
    }
  }
}

module.exports = new UserController(); <|MERGE_RESOLUTION|>--- conflicted
+++ resolved
@@ -278,12 +278,8 @@
           });
         }
       }
-<<<<<<< HEAD
+      const prevUser = await database.getUserById(id);
       const updatedUser = await database.updateUser(id, updateData);
-=======
-      const prevUser = database.getUserById(id);
-      const updatedUser = database.updateUser(id, updateData);
->>>>>>> 8ab6c594
       if (!updatedUser) {
         return res.status(500).json({
           success: false,
@@ -300,31 +296,20 @@
           const warehouseChanged = prevWid && newWid && prevWid !== newWid;
 
           if (deactivated || warehouseChanged) {
-            const ordersPath = path.join(__dirname, '../data/orders.xlsx');
-            if (fs.existsSync(ordersPath)) {
-              const ordersWb = XLSX.readFile(ordersPath);
-              const ordersWs = ordersWb.Sheets[ordersWb.SheetNames[0]];
-              const orders = XLSX.utils.sheet_to_json(ordersWs, { defval: '' });
-              const targetWid = warehouseChanged ? prevWid : newWid || prevWid;
-
-              orders.forEach((order, idx) => {
-                if (String(order.claimed_by) === String(targetWid)) {
-                  order.status = 'unclaimed';
-                  order.claimed_by = '';
-                  order.claimed_at = '';
-                  const header = XLSX.utils.sheet_to_json(ordersWs, { header: 1 })[0];
-                  const rowNum = idx + 2;
-                  header.forEach((col, i) => {
-                    ordersWs[XLSX.utils.encode_cell({ r: rowNum - 1, c: i })] = {
-                      t: 's',
-                      v: order[col] || ''
-                    };
-                  });
-                }
+            // Get all orders claimed by this vendor from MySQL
+            const vendorOrders = await database.getOrdersByVendor(prevWid);
+            const targetWid = warehouseChanged ? prevWid : newWid || prevWid;
+
+            // Update each order to unclaimed status
+            for (const order of vendorOrders) {
+              await database.updateOrder(order.unique_id, {
+                status: 'unclaimed',
+                claimed_by: null,
+                claimed_at: null
               });
-
-              XLSX.writeFile(ordersWb, ordersPath);
             }
+
+            console.log(`Updated ${vendorOrders.length} orders for vendor ${targetWid}`);
           }
         }
       } catch (e) {
@@ -380,35 +365,22 @@
       // If vendor, unclaim all orders assigned to this vendor before deleting
       if (user.role === 'vendor') {
         try {
-          const ordersPath = path.join(__dirname, '../data/orders.xlsx');
-          if (fs.existsSync(ordersPath)) {
-            const ordersWb = XLSX.readFile(ordersPath);
-            const ordersWs = ordersWb.Sheets[ordersWb.SheetNames[0]];
-            const orders = XLSX.utils.sheet_to_json(ordersWs, { defval: '' });
-
-            const beforeCount = orders.length;
-            const vendorWid = String(user.warehouseId || user.warehouse_id || '');
-            if (vendorWid) {
-              orders.forEach((order, idx) => {
-                if (String(order.claimed_by) === vendorWid) {
-                  order.status = 'unclaimed';
-                  order.claimed_by = '';
-                  order.claimed_at = '';
-                  // Keep history in last_claimed_by/at as-is
-
-                  const header = XLSX.utils.sheet_to_json(ordersWs, { header: 1 })[0];
-                  const rowNum = idx + 2; // 1-based with header
-                  header.forEach((col, i) => {
-                    ordersWs[XLSX.utils.encode_cell({ r: rowNum - 1, c: i })] = {
-                      t: 's',
-                      v: order[col] || ''
-                    };
-                  });
-                }
+          const vendorWid = String(user.warehouseId || user.warehouse_id || '');
+          if (vendorWid) {
+            // Get all orders claimed by this vendor from MySQL
+            const vendorOrders = await database.getOrdersByVendor(vendorWid);
+            
+            // Update each order to unclaimed status
+            for (const order of vendorOrders) {
+              await database.updateOrder(order.unique_id, {
+                status: 'unclaimed',
+                claimed_by: null,
+                claimed_at: null
+                // Keep history in last_claimed_by/at as-is
               });
-
-              XLSX.writeFile(ordersWb, ordersPath);
             }
+
+            console.log(`Unclaimed ${vendorOrders.length} orders for deleted vendor ${vendorWid}`);
           }
         } catch (e) {
           console.error('Error unclaiming orders for deleted vendor:', e);
@@ -456,7 +428,7 @@
         });
       }
 
-      const users = database.getUsersByRole(role);
+      const users = await database.getUsersByRole(role);
 
       // Remove passwords from response
       const usersWithoutPasswords = users.map(user => {
@@ -494,7 +466,7 @@
         });
       }
 
-      const users = database.getUsersByStatus(status);
+      const users = await database.getUsersByStatus(status);
 
       // Remove passwords from response
       const usersWithoutPasswords = users.map(user => {

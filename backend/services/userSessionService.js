--- conflicted
+++ resolved
@@ -54,7 +54,6 @@
     }
   }
 
-<<<<<<< HEAD
   async loginVendor(warehouseId) {
     try {
       // Wait for MySQL initialization
@@ -63,45 +62,12 @@
       if (!database.isMySQLAvailable()) {
         console.error('MySQL connection not available for user session service');
         return null;
-=======
-  getColumnIndex(columnName) {
-    return this.headers.indexOf(columnName);
-  }
-
-  getAllUsers() {
-    // Always load a fresh copy to avoid overwriting newer changes (e.g., updated passwords)
-    this.loadWorkbook();
-    const range = XLSX.utils.decode_range(this.worksheet['!ref']);
-    const users = [];
-
-    for (let row = 1; row <= range.e.r; row++) {
-      const user = {};
-      for (let col = 0; col < this.headers.length; col++) {
-        const cellAddress = XLSX.utils.encode_cell({ r: row, c: col });
-        const cell = this.worksheet[cellAddress];
-        user[this.headers[col]] = cell ? cell.v : '';
->>>>>>> 8ab6c594
       }
 
       const user = await database.getUserByWarehouseId(warehouseId);
       if (!user) {
         return null;
       }
-<<<<<<< HEAD
-=======
-    });
-    this.saveWorkbook();
-  }
-
-  ensureTokensAndSessions() {
-    // Reload latest workbook before making any updates
-    this.loadWorkbook();
-    const users = this.getAllUsers();
-    
-    users.forEach((user, index) => {
-      const rowIndex = index + 1; // +1 because first row is headers
-      const updates = {};
->>>>>>> 8ab6c594
 
       // Set this vendor's session to TRUE
       const updates = { active_session: 'TRUE' };
@@ -120,7 +86,6 @@
     }
   }
 
-<<<<<<< HEAD
   async getActiveVendor() {
     try {
       // Wait for MySQL initialization
@@ -129,23 +94,6 @@
       if (!database.isMySQLAvailable()) {
         console.error('MySQL connection not available for user session service');
         return null;
-=======
-  loginVendor(warehouseId) {
-    // Reload latest workbook before making any updates
-    this.loadWorkbook();
-    const users = this.getAllUsers();
-    let foundToken = null;
-
-    users.forEach((user, index) => {
-      const rowIndex = index + 1;
-      if (user.warehouseId === warehouseId) {
-        // Set this vendor's session to TRUE
-        this.updateUserRow(rowIndex, { active_session: 'TRUE' });
-        foundToken = user.token || generateUUID();
-        if (!user.token) {
-          this.updateUserRow(rowIndex, { token: foundToken });
-        }
->>>>>>> 8ab6c594
       }
 
       const users = await database.getAllUsers();
@@ -157,7 +105,6 @@
     }
   }
 
-<<<<<<< HEAD
   async getVendorByToken(token) {
     try {
       // Wait for MySQL initialization
@@ -192,32 +139,6 @@
       const user = await database.getUserByWarehouseId(warehouseId);
       if (user) {
         await database.updateUser(user.id, { active_session: 'FALSE' });
-=======
-  getActiveVendor() {
-    // Reload latest workbook before reads
-    this.loadWorkbook();
-    const users = this.getAllUsers();
-    const activeUser = users.find(user => user.active_session === 'TRUE');
-    return activeUser ? activeUser.warehouseId : null;
-  }
-
-  getVendorByToken(token) {
-    // Reload latest workbook before reads
-    this.loadWorkbook();
-    const users = this.getAllUsers();
-    return users.find(user => user.token === token && user.active_session === 'TRUE');
-  }
-
-  logoutVendor(warehouseId) {
-    // Reload latest workbook before making any updates
-    this.loadWorkbook();
-    const users = this.getAllUsers();
-    
-    users.forEach((user, index) => {
-      const rowIndex = index + 1;
-      if (user.warehouseId === warehouseId) {
-        this.updateUserRow(rowIndex, { active_session: 'FALSE' });
->>>>>>> 8ab6c594
       }
     } catch (error) {
       console.error('Error in logoutVendor:', error);
@@ -225,7 +146,6 @@
   }
 
   // Get vendor by email for login
-<<<<<<< HEAD
   async getVendorByEmail(email) {
     try {
       // Wait for MySQL initialization
@@ -259,24 +179,7 @@
       console.error('Error in getVendorByPhone:', error);
       return null;
     }
-=======
-  getVendorByEmail(email) {
-    // Reload latest workbook before reads
-    this.loadWorkbook();
-    const users = this.getAllUsers();
-    return users.find(user => user.email === email);
-  }
-
-  // Get vendor by phone for login
-  getVendorByPhone(phone) {
-    // Reload latest workbook before reads
-    this.loadWorkbook();
-    const users = this.getAllUsers();
-    return users.find(user => user.phone === phone || user.contactNumber === phone);
->>>>>>> 8ab6c594
   }
 }
 
-module.exports = new UserSessionService(); 
-module.exports = new UserSessionService(); 
 module.exports = new UserSessionService(); 
const express = require('express');
const router = express.Router();
const path = require('path');
const fs = require('fs');
const fetch = require('node-fetch');
const { authenticateBasicAuth, requireAdminOrSuperadmin } = require('../middleware/auth');
const carrierServiceabilityService = require('../services/carrierServiceabilityService');

/**
/**
 * Helper function to create notification when label generation fails
 * @param {string} errorMessage - The error message from Shipway API
 * @param {string} orderId - The order ID that failed
 * @param {Object} vendor - The vendor object with id, name, warehouseId
 */
async function createLabelGenerationNotification(errorMessage, orderId, vendor) {
  try {
    console.log('📢 Creating notification for label generation error...');
    console.log('  - Error:', errorMessage);
    console.log('  - Order ID:', orderId);
    console.log('  - Vendor:', vendor.name);
    
    const database = require('../config/database');
    let notificationData = null;

    // Pattern 1: Insufficient Shipping Balance
    if (errorMessage.toLowerCase().includes('insufficient') && errorMessage.toLowerCase().includes('balance')) {
      console.log('✅ Detected: Insufficient Shipping Balance error');
      
      // Extract carrier_id from message (format: "carrier id {carrier_id}")
      const carrierMatch = errorMessage.match(/carrier\s+id\s+(\d+)/i);
      const carrierId = carrierMatch ? carrierMatch[1] : null;
      
      notificationData = {
        type: 'low_balance',
        severity: 'high',
        title: `Add balance to shipway wallet - Order ${orderId}`,
        message: errorMessage,
        order_id: orderId,
        vendor_id: vendor.id,
        vendor_name: vendor.name,
        vendor_warehouse_id: vendor.warehouseId,
        metadata: carrierId ? JSON.stringify({ carrier_attempted: carrierId }) : null,
        error_details: 'Please add balance to shipway wallet and reassign this order'
      };
    }
    
    // Pattern 2: Delivery pincode not serviceable
    else if (errorMessage.toLowerCase().includes('pincode') && errorMessage.toLowerCase().includes('serviceable')) {
      console.log('✅ Detected: Delivery pincode not serviceable error');
      
      // Extract carrier_id from message (format: "carrier id {carrier_id}")
      const carrierMatch = errorMessage.match(/carrier\s+id\s+(\d+)/i);
      const carrierId = carrierMatch ? carrierMatch[1] : null;
      
      // Extract pincode from message (format: "({pincode})" at end)
      const pincodeMatch = errorMessage.match(/\((\d{6})\)/);
      const pincode = pincodeMatch ? pincodeMatch[1] : null;
      
      notificationData = {
        type: 'carrier_unavailable',
        severity: 'high',
        title: `Delivery pincode not serviceable - Order ${orderId}`,
        message: errorMessage,
        order_id: orderId,
        vendor_id: vendor.id,
        vendor_name: vendor.name,
        vendor_warehouse_id: vendor.warehouseId,
        metadata: JSON.stringify({
          carrier_attempted: carrierId,
          pincode: pincode
        }),
        error_details: 'Check the serviceability of carrier manually in shipway and assign to vendor'
      };
    }
    
    // Pattern 3: Order already exists error
    else if (errorMessage.toLowerCase().includes('order already exists')) {
      console.log('✅ Detected: Order already exists error');
      
      notificationData = {
        type: 'shipment_assignment_error',
        severity: 'high',
        title: `Order already exists in Shipway - Order ${orderId}`,
        message: errorMessage,
        order_id: orderId,
        vendor_id: vendor.id,
        vendor_name: vendor.name,
        vendor_warehouse_id: vendor.warehouseId,
        metadata: null,
        error_details: 'Enter a valid store code or check if order was previously created. or check if vendor failure rate is high and vendor is blocked'
      };
    }
    
    // If we identified a pattern, create the notification
    if (notificationData) {
      console.log('📝 Creating notification in database:', notificationData);
      
      // Insert notification into database
      await database.query(
        `INSERT INTO notifications 
        (type, severity, title, message, order_id, vendor_id, vendor_name, vendor_warehouse_id, metadata, error_details)
        VALUES (?, ?, ?, ?, ?, ?, ?, ?, ?, ?)`,
        [
          notificationData.type,
          notificationData.severity,
          notificationData.title,
          notificationData.message,
          notificationData.order_id,
          notificationData.vendor_id,
          notificationData.vendor_name,
          notificationData.vendor_warehouse_id,
          notificationData.metadata,
          notificationData.error_details
        ]
      );
      
      console.log('✅ Notification created successfully');
      return true;
    } else {
      console.log('⚠️ No matching error pattern found for notification');
      return false;
    }
    
  } catch (error) {
    console.error('❌ Failed to create notification:', error);
    // Don't throw error - we don't want notification creation failure to break label generation
    return false;
  }
}

/**
 * @route   GET /api/orders
 * @desc    Get all orders from MySQL database
 * @access  Public (add auth as needed)
 */
router.get('/', async (req, res) => {
  try {
    const database = require('../config/database');
    
    // Wait for MySQL initialization
    await database.waitForMySQLInitialization();
    
    if (!database.isMySQLAvailable()) {
      return res.status(500).json({ success: false, message: 'Database connection not available' });
    }
    
    const orders = await database.getAllOrders();
    return res.status(200).json({ success: true, data: { orders } });
  } catch (err) {
    console.error('Error getting orders:', err);
    return res.status(500).json({ success: false, message: 'Failed to read orders', error: err.message });
  }
});


/**
 * @route   GET /api/orders/last-updated
 * @desc    Get the last modification time from MySQL (returns current time for now)
 * @access  Public
 */
router.get('/last-updated', async (req, res) => {
  try {
    const database = require('../config/database');
    
    // Wait for MySQL initialization
    await database.waitForMySQLInitialization();
    
    if (!database.isMySQLAvailable()) {
      return res.status(500).json({ success: false, message: 'Database connection not available' });
    }
    
    // For MySQL, we'll return current time as last updated
    // In the future, we could add a last_updated column to track this
    return res.json({ 
      success: true, 
      data: {
        lastUpdated: new Date().toISOString() 
      }
    });
  } catch (err) {
    console.error('Error getting last updated time:', err);
    return res.status(500).json({ 
      success: false, 
      message: 'Failed to get last updated time', 
      error: err.message 
    });
  }
});

/**
 * @route   POST /api/orders/claim
 * @desc    Vendor claims an order row by unique_id
 * @access  Vendor (token required)
 */
router.post('/claim', async (req, res) => {
  const { unique_id } = req.body;
  let token = req.headers['authorization'];
  
  // Handle case where token might be an object
  if (typeof token === 'object' && token !== null) {
    console.log('⚠️  Token received as object, attempting to extract string value');
    console.log('  - Object keys:', Object.keys(token));
    console.log('  - Object values:', Object.values(token));
    
    // Try to extract the actual token string
    if (token.token) {
      token = token.token;
    } else if (token.authorization) {
      token = token.authorization;
    } else if (Object.values(token).length === 1) {
      token = Object.values(token)[0];
    } else {
      console.log('❌ Cannot extract token from object');
      token = null;
    }
  }
  
  console.log('🔵 CLAIM REQUEST START');
  console.log('  - unique_id:', unique_id);
  console.log('  - token received:', token ? 'YES' : 'NO');
  console.log('  - token value:', token ? token.substring(0, 8) + '...' : 'null');
  
  if (!unique_id || !token) {
    console.log('❌ CLAIM FAILED: Missing required fields');
    return res.status(400).json({ success: false, message: 'unique_id and Authorization token required' });
  }

  // Load users from MySQL
  const database = require('../config/database');
  console.log('📂 Loading users from MySQL...');
  
  try {
    // Wait for MySQL initialization
    await database.waitForMySQLInitialization();
    
    if (!database.isMySQLAvailable()) {
      console.log('❌ MySQL connection not available');
      return res.status(500).json({ success: false, message: 'Database connection not available' });
    }
    
    console.log('👥 Users loaded from MySQL');
    console.log('🔍 Looking for token match...');
    console.log('  - Full token received:', token ? `"${token}"` : 'null');
    console.log('  - Token length:', token ? token.length : 0);
    console.log('  - Token type:', typeof token);
    console.log('  - Token JSON:', JSON.stringify(token));
    console.log('  - Token toString():', token ? token.toString() : 'null');
    
    const vendor = await database.getUserByToken(token);
    
    if (!vendor || vendor.active_session !== 'TRUE') {
      console.log('\n❌ VENDOR NOT FOUND OR INACTIVE:');
      console.log('  - Vendor object:', vendor);
      console.log('  - Full token provided:', token ? `"${token}"` : 'null');
      console.log('  - Token length:', token ? token.length : 0);
      console.log('  - Token type:', typeof token);
      console.log('  - Vendor found:', vendor ? 'YES' : 'NO');
      if (vendor) {
        console.log('  - Vendor active_session:', vendor.active_session);
        console.log('  - Vendor name:', vendor.name);
        console.log('  - Vendor warehouseId:', vendor.warehouseId);
      }
      
      const errorResponse = { success: false, message: 'Invalid or inactive vendor token' };
      console.log('\n📤 401 ERROR RESPONSE:');
      console.log('  - Status: 401');
      console.log('  - Response JSON:', JSON.stringify(errorResponse, null, 2));
      
      return res.status(401).json(errorResponse);
    }
    
    console.log('✅ VENDOR FOUND');
    console.log('  - warehouseId:', vendor.warehouseId);
    console.log('  - name:', vendor.name);
    console.log('  - active_session:', vendor.active_session);
    
    const warehouseId = vendor.warehouseId;

    // Get order from MySQL
    console.log('📂 Loading order from MySQL...');
    console.log('🔍 Looking for unique_id:', unique_id);
    
    const order = await database.getOrderByUniqueId(unique_id);
    
    if (!order) {
      console.log('❌ ORDER NOT FOUND');
      return res.status(404).json({ success: false, message: 'Order row not found' });
    }
    
    console.log('✅ ORDER FOUND');
    console.log('  - order_id:', order.order_id);
    console.log('  - product_name:', order.product_name);
    console.log('  - current status:', order.status);
    console.log('  - current claimed_by:', order.claimed_by);
    
    if (order.status !== 'unclaimed') {
      console.log('❌ ORDER NOT UNCLAIMED');
      console.log('  - Current status:', order.status);
      return res.status(400).json({ success: false, message: 'Order row is not unclaimed' });
    }
    
    // Update order
    const now = new Date().toISOString().replace('T', ' ').substring(0, 19);
    console.log('🔄 UPDATING ORDER');
    console.log('  - Setting status to: claimed');
    console.log('  - Setting claimed_by to:', warehouseId);
    console.log('  - Setting timestamp to:', now);
    
    // Update order object in memory (like Excel behavior)
    const updatedOrder = {
      ...order,
      status: 'claimed',
      claimed_by: warehouseId,
      claimed_at: now,
      last_claimed_by: warehouseId,
      last_claimed_at: now
    };
    
<<<<<<< HEAD
    // Carrier assignment moved to label download process
    console.log('ℹ️ Carrier assignment will happen during label download');
=======
    // Assign top 3 priority carriers during claim
    console.log('🚚 ASSIGNING TOP 3 PRIORITY CARRIERS...');
    let priorityCarrier = '';
    try {
      priorityCarrier = await carrierServiceabilityService.getTop3PriorityCarriers(order);
      console.log(`✅ Top 3 carriers assigned: ${priorityCarrier}`);
      updatedOrder.priority_carrier = priorityCarrier;
    } catch (carrierError) {
      console.log(`⚠️ Carrier assignment failed: ${carrierError.message}`);
      console.log('  - Order will be claimed without priority carriers');
      updatedOrder.priority_carrier = '';
    }
>>>>>>> 4932a432
    
    // Now save everything to MySQL in one go
    console.log('💾 SAVING TO MYSQL');
    const finalUpdatedOrder = await database.updateOrder(unique_id, {
      status: updatedOrder.status,
      claimed_by: updatedOrder.claimed_by,
      claimed_at: updatedOrder.claimed_at,
      last_claimed_by: updatedOrder.last_claimed_by,
      last_claimed_at: updatedOrder.last_claimed_at
    });
    
    if (!finalUpdatedOrder) {
      console.log('❌ FAILED TO UPDATE ORDER IN MYSQL');
      return res.status(500).json({ success: false, message: 'Failed to update order' });
    }
    
    console.log('✅ MYSQL SAVED SUCCESSFULLY');
    
    console.log('🟢 CLAIM SUCCESS');
    console.log('  - Order claimed by:', warehouseId);
    console.log('  - Updated order:', { unique_id: updatedOrder.unique_id, status: updatedOrder.status, claimed_by: updatedOrder.claimed_by });
    
    return res.json({ success: true, data: updatedOrder });
    
  } catch (error) {
    console.log('💥 CLAIM ERROR:', error.message);
    console.log('📍 Stack trace:', error.stack);
    return res.status(500).json({ success: false, message: 'Internal server error: ' + error.message });
  }
});

/**
 * @route   POST /api/orders/bulk-claim
 * @desc    Vendor claims multiple orders by unique_ids
 * @access  Vendor (token required)
 */
router.post('/bulk-claim', async (req, res) => {
  const { unique_ids } = req.body;
  const token = req.headers['authorization'];
  
  console.log('🔵 BULK CLAIM REQUEST START');
  console.log('  - unique_ids:', unique_ids);
  console.log('  - token received:', token ? 'YES' : 'NO');
  
  if (!unique_ids || !Array.isArray(unique_ids) || unique_ids.length === 0 || !token) {
    console.log('❌ BULK CLAIM FAILED: Missing required fields');
    return res.status(400).json({ 
      success: false, 
      message: 'unique_ids array and Authorization token required' 
    });
  }

  // Load users from MySQL
  const database = require('../config/database');
  console.log('📂 Loading users from MySQL...');
  
  try {
    // Wait for MySQL initialization
    await database.waitForMySQLInitialization();
    
    if (!database.isMySQLAvailable()) {
      console.log('❌ MySQL connection not available');
      return res.status(500).json({ success: false, message: 'Database connection not available' });
    }
    
    const vendor = await database.getUserByToken(token);
    
    if (!vendor || vendor.active_session !== 'TRUE') {
      console.log('❌ VENDOR NOT FOUND OR INACTIVE ', vendor);
      return res.status(401).json({ success: false, message: 'Invalid or inactive vendor token' });
    }
    
    console.log('✅ VENDOR FOUND');
    console.log('  - warehouseId:', vendor.warehouseId);
    
    const warehouseId = vendor.warehouseId;

    console.log('🔍 Processing bulk claim for', unique_ids.length, 'orders');
    
    const now = new Date().toISOString().replace('T', ' ').substring(0, 19);
    const successfulClaims = [];
    const failedClaims = [];
    
    // Process each unique_id
    for (const unique_id of unique_ids) {
      console.log('🔍 Processing unique_id:', unique_id);
      
      const order = await database.getOrderByUniqueId(unique_id);
      
      if (!order) {
        console.log('❌ ORDER NOT FOUND:', unique_id);
        failedClaims.push({ unique_id, reason: 'Order not found' });
        continue;
      }
      
      if (order.status !== 'unclaimed') {
        console.log('❌ ORDER NOT UNCLAIMED:', unique_id, 'Status:', order.status);
        failedClaims.push({ unique_id, reason: 'Order is not unclaimed' });
        continue;
      }
      
      // Update order
      console.log('🔄 CLAIMING ORDER:', unique_id);
      
      // Update order object in memory (like Excel behavior)
      const updatedOrder = {
        ...order,
        status: 'claimed',
        claimed_by: warehouseId,
        claimed_at: now,
        last_claimed_by: warehouseId,
        last_claimed_at: now
      };
      
<<<<<<< HEAD
      // Carrier assignment moved to label download process
      console.log(`ℹ️ Carrier assignment for order ${order.order_id} will happen during label download`);
=======
      // Assign top 3 priority carriers during claim
      console.log(`🚚 ASSIGNING TOP 3 PRIORITY CARRIERS for ${order.order_id}...`);
      let priorityCarrier = '';
      try {
        priorityCarrier = await carrierServiceabilityService.getTop3PriorityCarriers(order);
        console.log(`✅ Top 3 carriers assigned: ${priorityCarrier}`);
        updatedOrder.priority_carrier = priorityCarrier;
      } catch (carrierError) {
        console.log(`⚠️ Carrier assignment failed: ${carrierError.message}`);
        console.log('  - Order will be claimed without priority carriers');
        updatedOrder.priority_carrier = '';
      }
>>>>>>> 4932a432
      
      // Now save everything to MySQL in one go
      const finalUpdatedOrder = await database.updateOrder(unique_id, {
        status: updatedOrder.status,
        claimed_by: updatedOrder.claimed_by,
        claimed_at: updatedOrder.claimed_at,
        last_claimed_by: updatedOrder.last_claimed_by,
        last_claimed_at: updatedOrder.last_claimed_at
      });
      
      if (finalUpdatedOrder) {
        successfulClaims.push({ unique_id, order_id: order.order_id });
        console.log('✅ ORDER CLAIMED SUCCESSFULLY:', unique_id);
      } else {
        console.log('❌ FAILED TO UPDATE ORDER:', unique_id);
        failedClaims.push({ unique_id, reason: 'Failed to update order' });
      }
    }
    
    if (successfulClaims.length > 0) {
      console.log('✅ MYSQL BULK UPDATE COMPLETED');
    }
    
    console.log('🟢 BULK CLAIM COMPLETE');
    console.log('  - Successful claims:', successfulClaims.length);
    console.log('  - Failed claims:', failedClaims.length);
    
    return res.json({ 
      success: true, 
      data: {
        successful_claims: successfulClaims,
        failed_claims: failedClaims,
        total_requested: unique_ids.length,
        total_successful: successfulClaims.length,
        total_failed: failedClaims.length
      }
    });
    
  } catch (error) {
    console.log('💥 BULK CLAIM ERROR:', error.message);
    return res.status(500).json({ success: false, message: 'Internal server error: ' + error.message });
  }
});

/**
 * @route   GET /api/orders/grouped
 * @desc    Get vendor's claimed orders grouped by order_id
 * @access  Vendor (token required)
 */
router.get('/grouped', async (req, res) => {
  console.log('\n🔵 GROUPED ORDERS REQUEST START');
  console.log('================================');
  console.log('📥 Request Headers:', JSON.stringify(req.headers, null, 2));
  console.log('📥 Request Method:', req.method);
  console.log('📥 Request URL:', req.url);
  console.log('📥 Request IP:', req.ip);
  
  // Extract pagination parameters
  const page = parseInt(req.query.page) || 1;
  const limit = parseInt(req.query.limit) || 50;
  console.log('📄 Pagination params:', { page, limit });
  
  let token = req.headers['authorization'];
  console.log('\n🔑 TOKEN ANALYSIS:');
  console.log('  - Raw token:', token);
  console.log('  - Token type:', typeof token);
  console.log('  - Token length:', token ? token.length : 0);
  console.log('  - Token JSON:', JSON.stringify(token));
  
  // Handle case where token might be an object
  if (typeof token === 'object' && token !== null) {
    console.log('\n⚠️  TOKEN RECEIVED AS OBJECT:');
    console.log('  - Object keys:', Object.keys(token));
    console.log('  - Object values:', Object.values(token));
    console.log('  - Object stringify:', JSON.stringify(token));
    
    // Try to extract the actual token string
    if (token.token) {
      token = token.token;
      console.log('  - Extracted from token.token:', token);
    } else if (token.authorization) {
      token = token.authorization;
      console.log('  - Extracted from token.authorization:', token);
    } else if (Object.values(token).length === 1) {
      token = Object.values(token)[0];
      console.log('  - Extracted from single value:', token);
    } else {
      console.log('❌ Cannot extract token from object');
      token = null;
    }
  }
  
  console.log('🔵 GROUPED ORDERS REQUEST START');
    console.log('  - token received:', token ? 'YES' : 'NO');
    console.log('  - Full token:', token ? `"${token}"` : 'null');
    console.log('  - Token length:', token ? token.length : 0);

    
    console.log('  - Full token:', token ? `"${token}"` : 'null');
  
  if (!token) {
    console.log('❌ GROUPED ORDERS FAILED: Missing token');
    return res.status(400).json({ success: false, message: 'Authorization token required' });
  }

  // Load users from MySQL
  const database = require('../config/database');
  console.log('📂 Loading users from MySQL...');
  
  try {
    // Wait for MySQL initialization
    await database.waitForMySQLInitialization();
    
    if (!database.isMySQLAvailable()) {
      console.log('❌ MySQL connection not available');
      return res.status(500).json({ success: false, message: 'Database connection not available' });
    }
    
    const vendor = await database.getUserByToken(token);
    
    if (!vendor || vendor.active_session !== 'TRUE') {
      console.log('❌ VENDOR NOT FOUND OR INACTIVE ', vendor);
      return res.status(401).json({ success: false, message: 'Invalid or inactive vendor token' });
    }
    
    console.log('✅ VENDOR FOUND');
    console.log('  - warehouseId:', vendor.warehouseId);
    
    const warehouseId = vendor.warehouseId;

    // Get individual orders from MySQL (like original Excel flow)
    console.log('📂 Loading vendor orders from MySQL...');
    
    const vendorOrders = await database.getGroupedOrders(warehouseId);
    
    console.log('📦 Vendor orders loaded:', vendorOrders.length);
    
    // Group orders by order_id (exact same logic as original Excel flow)
    const groupedOrders = {};
    
    vendorOrders.forEach(order => {
      const orderId = order.order_id;
      
      if (!groupedOrders[orderId]) {
        groupedOrders[orderId] = {
          order_id: orderId, // Always use the actual order_id (clone ID if cloned)
          status: order.status,
          order_date: order.order_date || order.created_at,
          customer_name: order.customer_name || order.customer,
          claimed_at: order.claimed_at,
          label_downloaded: order.label_downloaded, // Add label_downloaded field
          total_value: 0,
          total_products: 0,
          total_quantity: 0,
          products: []
        };
      }
      
      // Add product to the group (exact same structure as original Excel flow)
      groupedOrders[orderId].products.push({
        unique_id: order.unique_id,
        product_name: order.product_name || order.product,
        product_code: order.product_code,
        value: order.value || order.price || 0,
        image: order.image || order.product_image,
        quantity: order.quantity || 1
      });
      
      // Update totals
      const productValue = parseFloat(order.value || order.price || 0);
      const productQuantity = parseInt(order.quantity || 1);
      groupedOrders[orderId].total_value += productValue;
      groupedOrders[orderId].total_products += 1;
      groupedOrders[orderId].total_quantity += productQuantity;
    });
    
    // Convert to array and sort by order_date (exact same logic as original Excel flow)
    const groupedOrdersArray = Object.values(groupedOrders).sort((a, b) => {
      const dateA = new Date(a.order_date || 0);
      const dateB = new Date(b.order_date || 0);
      return dateB - dateA; // Most recent first
    });
    
    console.log('📊 Grouped orders processed:', groupedOrdersArray.length);
    
    // Apply pagination
    const totalCount = groupedOrdersArray.length;
    const startIndex = (page - 1) * limit;
    const endIndex = startIndex + limit;
    const paginatedOrders = groupedOrdersArray.slice(startIndex, endIndex);
    const hasMore = endIndex < totalCount;
    
    console.log('📄 Pagination applied:');
    console.log('  - Total orders:', totalCount);
    console.log('  - Page:', page);
    console.log('  - Limit:', limit);
    console.log('  - Start index:', startIndex);
    console.log('  - End index:', endIndex);
    console.log('  - Returned orders:', paginatedOrders.length);
    console.log('  - Has more:', hasMore);
    console.log('🟢 GROUPED ORDERS SUCCESS');
    
    const responseData = { 
      success: true, 
      data: { 
        groupedOrders: paginatedOrders,
        pagination: {
          page: page,
          limit: limit,
          total: totalCount,
          hasMore: hasMore,
          returnedCount: paginatedOrders.length
        },
        totalOrders: totalCount,
        totalProducts: vendorOrders.length
      }
    };
    
    console.log('\n📤 RESPONSE DATA:');
    console.log('  - Status: 200');
    console.log('  - Success:', responseData.success);
    console.log('  - Total Orders:', responseData.data.totalOrders);
    console.log('  - Total Products:', responseData.data.totalProducts);
    console.log('  - Grouped Orders Count:', responseData.data.groupedOrders.length);
    console.log('  - Response JSON:', JSON.stringify(responseData, null, 2));
    
    return res.json(responseData);
    
  } catch (error) {
    console.log('\n💥 GROUPED ORDERS ERROR:');
    console.log('  - Error message:', error.message);
    console.log('  - Error stack:', error.stack);
    console.log('  - Error name:', error.name);
    
    const errorResponse = { success: false, message: 'Internal server error: ' + error.message };
    console.log('\n📤 ERROR RESPONSE:');
    console.log('  - Status: 500');
    console.log('  - Response JSON:', JSON.stringify(errorResponse, null, 2));
    
    return res.status(500).json(errorResponse);
  }
});

/**
 * @route   GET /api/orders/admin/all
 * @desc    Get all orders with vendor information for admin panel
 * @access  Admin/Superadmin only
 */
router.get('/admin/all', authenticateBasicAuth, requireAdminOrSuperadmin, async (req, res) => {
  console.log('🔵 ADMIN ORDERS REQUEST START');
  
  try {
    // Load orders from MySQL
    const database = require('../config/database');
    await database.waitForMySQLInitialization();
    
    if (!database.isMySQLAvailable()) {
      return res.status(500).json({
        success: false,
        message: 'Database connection not available'
      });
    }
    
    const orders = await database.getAllOrders();
    console.log('📦 Orders loaded from MySQL:', orders.length);
    
    const allUsers = await database.getAllUsers();
    const vendors = allUsers.filter(user => user.role === 'vendor');
    console.log('👥 Vendors loaded from MySQL:', vendors.length);
    
    // Create vendor lookup map
    const vendorMap = {};
    vendors.forEach(vendor => {
      vendorMap[vendor.warehouseId] = {
        name: vendor.name,
        email: vendor.email,
        phone: vendor.phone,
        status: vendor.status || 'inactive',
      };
    });
    
    // Process orders and add vendor information
    const rowsNeedingFix = [];
    const processedOrders = orders.map((order, idx) => {
      const vendorInfo = order.claimed_by ? vendorMap[order.claimed_by] : null;
      const vendorIsActive = vendorInfo && String(vendorInfo.status).toLowerCase() === 'active';
      let status = order.status || 'unclaimed';
      let vendorName = vendorInfo ? vendorInfo.name : (order.claimed_by ? order.claimed_by : 'Unclaimed');

      // If order is claimed but vendor is missing or inactive, treat as unclaimed and queue a fix
      if ((order.claimed_by && !vendorIsActive) && status !== 'unclaimed') {
        status = 'unclaimed';
        vendorName = 'Unclaimed';
        rowsNeedingFix.push(idx);
      }

      return {
        unique_id: order.unique_id,
        order_id: order.order_id,
        customer_name: order.customer_name || order.customer || 'N/A',
        vendor_name: vendorName,
        product_name: order.product_name || order.product || 'N/A',
        product_code: order.product_code || order.sku || 'N/A',
        quantity: order.quantity || '1',
        status,
        value: order.value || order.price || order.selling_price || '0',
        priority: order.priority || 'medium',
        created_at: order.created_at || order.order_date || 'N/A',
        claimed_at: order.claimed_at || null,
        claimed_by: order.claimed_by || null,
        image: order.product_image || order.image || '/placeholder.svg'
      };
    });

    // Persist fixes back to MySQL if necessary
    if (rowsNeedingFix.length > 0) {
      const database = require('../config/database');
      for (const idx of rowsNeedingFix) {
        const order = orders[idx];
        try {
          await database.updateOrder(order.unique_id, {
            status: 'unclaimed',
            claimed_by: '',
            claimed_at: null
          });
        } catch (error) {
          console.error(`❌ Failed to update order ${order.unique_id}:`, error.message);
        }
      }
      console.log(`🧹 Cleaned ${rowsNeedingFix.length} orders claimed by missing/inactive vendors`);
    }
    
    console.log('🟢 ADMIN ORDERS SUCCESS');
    console.log('  - Processed orders:', processedOrders.length);
    
    return res.status(200).json({ 
      success: true, 
      data: { 
        orders: processedOrders,
        totalOrders: processedOrders.length,
        claimedOrders: processedOrders.filter(o => o.status === 'claimed').length,
        unclaimedOrders: processedOrders.filter(o => o.status === 'unclaimed').length
      } 
    });
    
  } catch (error) {
    console.log('💥 ADMIN ORDERS ERROR:', error.message);
    return res.status(500).json({ 
      success: false, 
      message: 'Failed to fetch orders for admin panel', 
      error: error.message 
    });
  }
});

/**
 * @route   POST /api/orders/admin/assign
 * @desc    Admin assigns an order to a vendor
 * @access  Admin/Superadmin only
 */
router.post('/admin/assign', authenticateBasicAuth, requireAdminOrSuperadmin, async (req, res) => {
  const { unique_id, vendor_warehouse_id } = req.body;
  
  console.log('🔵 ADMIN ASSIGN ORDER REQUEST START');
  console.log('  - unique_id:', unique_id);
  console.log('  - vendor_warehouse_id:', vendor_warehouse_id);
  
  if (!unique_id || !vendor_warehouse_id) {
    return res.status(400).json({ 
      success: false, 
      message: 'unique_id and vendor_warehouse_id are required' 
    });
  }

  try {
    // Load users from MySQL to verify vendor exists
    const database = require('../config/database');
    
    // Wait for MySQL initialization
    await database.waitForMySQLInitialization();
    
    if (!database.isMySQLAvailable()) {
      console.log('❌ MySQL connection not available');
      return res.status(500).json({ success: false, message: 'Database connection not available' });
    }
    
    const vendor = await database.getUserByWarehouseId(vendor_warehouse_id);
    if (!vendor || vendor.role !== 'vendor') {
      return res.status(400).json({ 
        success: false, 
        message: 'Vendor not found or invalid warehouse ID' 
      });
    }
    
    console.log('✅ VENDOR FOUND:', vendor.name);

    // Get order from MySQL
    const order = await database.getOrderByUniqueId(unique_id);
    
    if (!order) {
      return res.status(404).json({ 
        success: false, 
        message: 'Order not found' 
      });
    }
    
    console.log('✅ ORDER FOUND:', order.order_id);
    
    // Update order assignment in MySQL
    const now = new Date().toISOString().replace('T', ' ').substring(0, 19);
    const updatedOrder = await database.updateOrder(unique_id, {
      status: 'claimed',
      claimed_by: vendor_warehouse_id,
      claimed_at: now,
      last_claimed_by: vendor_warehouse_id,
      last_claimed_at: now
    });
    
    if (!updatedOrder) {
      return res.status(500).json({ 
        success: false, 
        message: 'Failed to update order' 
      });
    }
    
    console.log('✅ ORDER ASSIGNED SUCCESSFULLY');
    console.log(`  - Order ${order.order_id} assigned to ${vendor.name} (${vendor_warehouse_id})`);
    
    return res.json({ 
      success: true, 
      message: `Order ${updatedOrder.order_id} assigned to ${vendor.name}`,
      data: {
        order_id: updatedOrder.order_id,
        vendor_name: vendor.name,
        vendor_warehouse_id: vendor_warehouse_id,
        assigned_at: now
      }
    });
    
  } catch (error) {
    console.error('💥 ADMIN ASSIGN ERROR:', error.message);
    return res.status(500).json({ 
      success: false, 
      message: 'Internal server error: ' + error.message 
    });
  }
});

/**
 * @route   POST /api/orders/admin/bulk-assign
 * @desc    Admin assigns multiple orders to a vendor
 * @access  Admin/Superadmin only
 */
router.post('/admin/bulk-assign', authenticateBasicAuth, requireAdminOrSuperadmin, async (req, res) => {
  const { unique_ids, vendor_warehouse_id } = req.body || {};

  console.log('🔵 ADMIN BULK ASSIGN REQUEST START');
  console.log('  - unique_ids count:', Array.isArray(unique_ids) ? unique_ids.length : 0);
  console.log('  - vendor_warehouse_id:', vendor_warehouse_id);

  if (!Array.isArray(unique_ids) || unique_ids.length === 0 || !vendor_warehouse_id) {
    return res.status(400).json({ success: false, message: 'unique_ids (array) and vendor_warehouse_id are required' });
  }

  try {
    const database = require('../config/database');
    
    // Wait for MySQL initialization
    await database.waitForMySQLInitialization();
    
    if (!database.isMySQLAvailable()) {
      return res.status(500).json({ success: false, message: 'Database connection not available' });
    }

    // Verify vendor exists in MySQL
    const vendor = await database.getUserByWarehouseId(vendor_warehouse_id);
    if (!vendor || vendor.role !== 'vendor') {
      return res.status(400).json({ success: false, message: 'Vendor not found or invalid warehouse ID' });
    }

    const now = new Date().toISOString().replace('T', ' ').substring(0, 19);
    let updatedCount = 0;
    
    // Update each order in MySQL
    for (const uid of unique_ids) {
      try {
        const result = await database.updateOrder(uid, {
          status: 'claimed',
          claimed_by: vendor_warehouse_id,
          claimed_at: now,
          last_claimed_by: vendor_warehouse_id,
          last_claimed_at: now
        });
        
        if (result.success) {
          updatedCount += 1;
        }
      } catch (error) {
        console.error(`❌ Failed to update order ${uid}:`, error.message);
      }
    }

    return res.json({
      success: true,
      message: `Assigned ${updatedCount} orders to ${vendor.name}`,
      data: { updated: updatedCount, vendor_warehouse_id }
    });
  } catch (error) {
    console.error('💥 ADMIN BULK ASSIGN ERROR:', error.message);
    return res.status(500).json({ success: false, message: 'Internal server error: ' + error.message });
  }
});

/**
 * @route   POST /api/orders/admin/bulk-unassign
 * @desc    Admin unassigns multiple orders
 * @access  Admin/Superadmin only
 */
router.post('/admin/bulk-unassign', authenticateBasicAuth, requireAdminOrSuperadmin, async (req, res) => {
  const { unique_ids } = req.body || {};

  console.log('🔵 ADMIN BULK UNASSIGN REQUEST START');
  console.log('  - unique_ids count:', Array.isArray(unique_ids) ? unique_ids.length : 0);

  if (!Array.isArray(unique_ids) || unique_ids.length === 0) {
    return res.status(400).json({ success: false, message: 'unique_ids (array) is required' });
  }

  try {
    const database = require('../config/database');
    
    // Wait for MySQL initialization
    await database.waitForMySQLInitialization();
    
    if (!database.isMySQLAvailable()) {
      return res.status(500).json({ success: false, message: 'Database connection not available' });
    }

    let updatedCount = 0;
    
    // Update each order in MySQL
    for (const uid of unique_ids) {
      try {
        // First check if order exists and is claimed
        const order = await database.getOrderByUniqueId(uid);
        if (order && order.status !== 'unclaimed') {
          const result = await database.updateOrder(uid, {
            status: 'unclaimed',
            claimed_by: '',
<<<<<<< HEAD
            claimed_at: null
=======
            claimed_at: null,
            priority_carrier: ''
>>>>>>> 4932a432
          });
          
          if (result.success) {
            updatedCount += 1;
          }
        }
      } catch (error) {
        console.error(`❌ Failed to update order ${uid}:`, error.message);
      }
    }

    return res.json({ success: true, message: `Unassigned ${updatedCount} orders`, data: { updated: updatedCount } });
  } catch (error) {
    console.error('💥 ADMIN BULK UNASSIGN ERROR:', error.message);
    return res.status(500).json({ success: false, message: 'Internal server error: ' + error.message });
  }
});

/**
 * @route   POST /api/orders/admin/unassign
 * @desc    Admin unassigns an order from a vendor
 * @access  Admin/Superadmin only
 */
router.post('/admin/unassign', authenticateBasicAuth, requireAdminOrSuperadmin, async (req, res) => {
  const { unique_id } = req.body;
  
  console.log('🔵 ADMIN UNASSIGN ORDER REQUEST START');
  console.log('  - unique_id:', unique_id);
  
  if (!unique_id) {
    return res.status(400).json({ 
      success: false, 
      message: 'unique_id is required' 
    });
  }

  try {
    // Load database
    const database = require('../config/database');
    await database.waitForMySQLInitialization();
    
    if (!database.isMySQLAvailable()) {
      console.log('❌ MySQL connection not available');
      return res.status(500).json({ success: false, message: 'Database connection not available' });
    }
    
    // Get order from MySQL
    const order = await database.getOrderByUniqueId(unique_id);
    
    if (!order) {
      return res.status(404).json({ 
        success: false, 
        message: 'Order not found' 
      });
    }
    
    console.log('✅ ORDER FOUND:', order.order_id);
    
    if (order.status === 'unclaimed') {
      return res.status(400).json({ 
        success: false, 
        message: 'Order is already unclaimed' 
      });
    }
    
    const previousVendor = order.claimed_by;
    
    // Update order to unclaimed in MySQL
    const updatedOrder = await database.updateOrder(unique_id, {
      status: 'unclaimed',
      claimed_by: '',
      claimed_at: null,
      priority_carrier: ''
      // Keep last_claimed_by and last_claimed_at for history
    });
    
    if (!updatedOrder) {
      return res.status(500).json({ 
        success: false, 
        message: 'Failed to update order' 
      });
    }
    
    console.log('✅ ORDER UNASSIGNED SUCCESSFULLY');
    console.log(`  - Order ${order.order_id} unassigned from ${previousVendor}`);
    
    return res.json({ 
      success: true, 
      message: `Order ${updatedOrder.order_id} unassigned successfully`,
      data: {
        order_id: updatedOrder.order_id,
        previous_vendor: previousVendor,
        unassigned_at: new Date().toISOString().replace('T', ' ').substring(0, 19)
      }
    });
    
  } catch (error) {
    console.error('💥 ADMIN UNASSIGN ERROR:', error.message);
    return res.status(500).json({ 
      success: false, 
      message: 'Internal server error: ' + error.message 
    });
  }
});

/**
 * @route   GET /api/orders/admin/vendors
 * @desc    Get all active vendors for admin assignment dropdown
 * @access  Admin/Superadmin only
 */
router.get('/admin/vendors', authenticateBasicAuth, requireAdminOrSuperadmin, async (req, res) => {
  console.log('🔵 ADMIN GET VENDORS REQUEST START');
  
  try {
    // Load users from MySQL to get all vendors
    const database = require('../config/database');
    
    // Wait for MySQL initialization
    await database.waitForMySQLInitialization();
    
    if (!database.isMySQLAvailable()) {
      console.log('❌ MySQL connection not available');
      return res.status(500).json({ success: false, message: 'Database connection not available' });
    }
    
    // Get all active vendors
    const allUsers = await database.getAllUsers();
    const vendors = allUsers
      .filter(user => user.role === 'vendor' && user.status === 'active')
      .map(vendor => ({
        warehouse_id: vendor.warehouseId,
        name: vendor.name,
        email: vendor.email,
        phone: vendor.phone
      }));
    
    console.log('✅ VENDORS LOADED:', vendors.length);
    
    return res.status(200).json({ 
      success: true, 
      data: { vendors }
    });
    
  } catch (error) {
    console.log('💥 ADMIN GET VENDORS ERROR:', error.message);
    return res.status(500).json({ 
      success: false, 
      message: 'Failed to fetch vendors', 
      error: error.message 
    });
  }
});

/**
 * @route   POST /api/orders/assign-priority-carriers
 * @desc    Assign priority carriers to all claimed orders based on serviceability
 * @access  Admin/Superadmin only
 */
router.post('/assign-priority-carriers', authenticateBasicAuth, requireAdminOrSuperadmin, async (req, res) => {
  console.log('🔵 PRIORITY CARRIER ASSIGNMENT REQUEST START');
  
  try {
    console.log('📡 Starting priority carrier assignment process for claimed orders...');
    
    // Start the assignment process
    const result = await carrierServiceabilityService.assignPriorityCarriersToOrders();
    
    console.log('✅ PRIORITY CARRIER ASSIGNMENT COMPLETED');
    console.log('📊 Results:', result);
    
    return res.status(200).json({
      success: true,
      message: 'Priority carriers assigned successfully to claimed orders',
      data: result
    });
    
  } catch (error) {
    console.error('💥 PRIORITY CARRIER ASSIGNMENT ERROR:', error.message);
    return res.status(500).json({
      success: false,
      message: 'Failed to assign priority carriers',
      error: error.message
    });
  }
});

/**
 * @route   POST /api/orders/assign-priority-carrier/:orderId
 * @desc    Assign priority carrier to a specific claimed order
 * @access  Admin/Superadmin only
 */
router.post('/assign-priority-carrier/:orderId', authenticateBasicAuth, requireAdminOrSuperadmin, async (req, res) => {
  const { orderId } = req.params;
  
  console.log('🔵 SINGLE ORDER PRIORITY CARRIER ASSIGNMENT REQUEST START');
  console.log('  - Order ID:', orderId);
  
  try {
    console.log('📡 Starting priority carrier assignment for single order...');
    
    // Start the assignment process for single order
    const result = await carrierServiceabilityService.assignPriorityCarrierToOrder(orderId);
    
    console.log('✅ SINGLE ORDER PRIORITY CARRIER ASSIGNMENT COMPLETED');
    console.log('📊 Results:', result);
    
    return res.status(200).json({
      success: true,
      message: 'Priority carrier assigned successfully to order',
      data: result
    });
    
  } catch (error) {
    console.error('💥 SINGLE ORDER PRIORITY CARRIER ASSIGNMENT ERROR:', error.message);
    return res.status(500).json({
      success: false,
      message: 'Failed to assign priority carrier to order',
      error: error.message
    });
  }
});

/**
 * @route   GET /api/orders/priority-carrier-stats
 * @desc    Get statistics about priority carrier assignments (claimed vs unclaimed orders)
 * @access  Admin/Superadmin only
 */
router.get('/priority-carrier-stats', authenticateBasicAuth, requireAdminOrSuperadmin, (req, res) => {
  console.log('🔵 PRIORITY CARRIER STATS REQUEST START');
  
  try {
    const stats = carrierServiceabilityService.getAssignmentStatistics();
    
    console.log('✅ PRIORITY CARRIER STATS RETRIEVED');
    
    return res.status(200).json({
      success: true,
      data: stats
    });
    
  } catch (error) {
    console.error('💥 PRIORITY CARRIER STATS ERROR:', error.message);
    return res.status(500).json({
      success: false,
      message: 'Failed to get priority carrier statistics',
      error: error.message
    });
  }
});

/**
 * @route   POST /api/orders/download-label
 * @desc    Download label for an order (with clone logic if needed)
 * @access  Vendor (token required)
 */
router.post('/download-label', async (req, res) => {
  const { order_id, format = 'thermal' } = req.body;
  const token = req.headers['authorization'];
  
  console.log('🔵 DOWNLOAD LABEL REQUEST START');
  console.log('  - order_id:', order_id);
  console.log('  - format:', format);
  console.log('  - token received:', token ? 'YES' : 'NO');
  
  if (!order_id || !token) {
    console.log('❌ DOWNLOAD LABEL FAILED: Missing required fields');
    return res.status(400).json({ success: false, message: 'order_id and Authorization token required' });
  }

  // Declare vendor outside try block so it's accessible in catch block
  let vendor = null;
  
  try {
    // Load users from MySQL to get vendor info
    const database = require('../config/database');
    
    // Wait for MySQL initialization
    await database.waitForMySQLInitialization();
    
    if (!database.isMySQLAvailable()) {
      console.log('❌ MySQL connection not available');
      return res.status(500).json({ success: false, message: 'Database connection not available' });
    }
    
    console.log('🔍 DOWNLOAD LABEL DEBUG:');
    console.log('  - Token received:', token ? token.substring(0, 20) + '...' : 'null');
    
    vendor = await database.getUserByToken(token);
    
    if (!vendor || vendor.active_session !== 'TRUE') {
      console.log('❌ VENDOR NOT FOUND OR INACTIVE ', vendor);
      console.log('  - Token comparison failed');
      return res.status(401).json({ success: false, message: 'Invalid or inactive vendor token' });
    }

    console.log('✅ VENDOR FOUND:');
    console.log('  - Email:', vendor.email);
    console.log('  - Warehouse ID:', vendor.warehouseId);
    console.log('  - Role:', vendor.role);
    console.log('  - Active session:', vendor.active_session);

    // Get orders from MySQL
    const orders = await database.getAllOrders();

    // Get all products for this order_id
    const orderProducts = orders.filter(order => order.order_id === order_id);
    const claimedProducts = orderProducts.filter(order => 
      order.claimed_by === vendor.warehouseId && order.status === 'claimed'
    );

    console.log('📊 Order Analysis:');
    console.log('  - Order ID requested:', order_id);
    console.log('  - Vendor warehouse ID:', vendor.warehouseId);
    console.log('  - Total products in order:', orderProducts.length);
    console.log('  - Products claimed by vendor:', claimedProducts.length);
    
    // Debug: Show all products for this order
    console.log('🔍 All products for order:', order_id);
    orderProducts.forEach((product, index) => {
      console.log(`  ${index + 1}. Product: ${product.product_name}`);
      console.log(`     - Status: ${product.status}`);
      console.log(`     - Claimed by: ${product.claimed_by}`);
      console.log(`     - Match: ${product.claimed_by === vendor.warehouseId && product.status === 'claimed' ? 'YES' : 'NO'}`);
    });

    // Check if label already downloaded for this order_id
    console.log('🔍 Checking if label already downloaded...');
    const orderWithLabel = orderProducts.find(product => 
      product.claimed_by === vendor.warehouseId && 
      product.status === 'claimed' && 
      product.label_downloaded === 1
    );
    
    if (orderWithLabel && claimedProducts.length > 0) {
      console.log('✅ LABEL ALREADY DOWNLOADED: Found label_downloaded = 1 in orders table');
      console.log(`  - Order ID: ${order_id}`);
      console.log(`  - Checking labels table for cached URL...`);
      
      const cachedLabel = await database.getLabelByOrderId(order_id);
      
      if (cachedLabel) {
        console.log('✅ CACHED LABEL FOUND: Returning cached label URL');
        console.log(`  - Cached Label URL: ${cachedLabel.label_url}`);
        console.log(`  - Cached AWB: ${cachedLabel.awb}`);
        
        return res.json({
          success: true,
          message: 'Label retrieved from cache',
          data: {
            shipping_url: cachedLabel.label_url,
            awb: cachedLabel.awb,
            original_order_id: order_id,
            clone_order_id: order_id,
            cached: true
          }
        });
      } else {
        console.log('⚠️ label_downloaded = 1 but no cached URL found, regenerating...');
      }
    }
    
    console.log('🔍 No downloaded label found, proceeding with label generation...');

    // Debug: Log product counts and details
    console.log(`📊 Product Analysis for ${order_id}:`);
    console.log(`  - Total products in order: ${orderProducts.length}`);
    console.log(`  - Products claimed by vendor: ${claimedProducts.length}`);
    console.log(`  - All products:`, orderProducts.map(p => ({ unique_id: p.unique_id, product_code: p.product_code, claimed_by: p.claimed_by, status: p.status })));
    console.log(`  - Claimed products:`, claimedProducts.map(p => ({ unique_id: p.unique_id, product_code: p.product_code, claimed_by: p.claimed_by, status: p.status })));

    // Updated logic: Only 2 conditions (removed underscore check)
    if (orderProducts.length === claimedProducts.length) {
      // Condition 1: Direct download - all products claimed by vendor
      console.log('✅ CONDITION 1: Direct download - all products claimed by vendor');
      
      const labelResponse = await generateLabelForOrder(order_id, claimedProducts, vendor, format);
      
      // Store label in cache after successful generation
      if (labelResponse.success && labelResponse.data.shipping_url) {
        try {
          const labelDataToStore = {
            order_id: order_id,
            label_url: labelResponse.data.shipping_url,
            awb: labelResponse.data.awb,
            carrier_id: labelResponse.data.carrier_id,
<<<<<<< HEAD
            carrier_name: labelResponse.data.carrier_name,
            priority_carrier: labelResponse.data.carrier_id
=======
            carrier_name: labelResponse.data.carrier_name
>>>>>>> 4932a432
          };
          
          console.log(`📦 Storing label data for direct download:`, labelDataToStore);
          
          await database.upsertLabel(labelDataToStore);
          console.log(`✅ Stored label and carrier info for direct download order ${order_id}`);
          console.log(`  - Carrier: ${labelResponse.data.carrier_id} (${labelResponse.data.carrier_name})`);
          
          // ✅ Mark label as downloaded in claims table for all claimed products
          for (const product of claimedProducts) {
            await database.updateOrder(product.unique_id, {
              label_downloaded: 1  // Mark as downloaded after successful label generation
            });
            console.log(`  ✅ Marked product ${product.unique_id} label as downloaded`);
          }
          
        } catch (cacheError) {
          console.log(`⚠️ Failed to cache label URL: ${cacheError.message}`);
          console.log(`  - Error details:`, cacheError);
        }
      }
      
      // Handle different formats for single label download
      if (format === 'thermal') {
        return res.json(labelResponse);
      } else {
        // For A4 and four-in-one formats, generate formatted PDF
        try {
          console.log(`🔄 Generating ${format} format PDF for single label`);
          
          const formattedPdfBuffer = await generateCombinedLabelsPDF([{
            order_id: order_id,
            shipping_url: labelResponse.data.shipping_url,
            awb: labelResponse.data.awb
          }], format);
          
          // Set response headers for PDF download
          res.setHeader('Content-Type', 'application/pdf');
          
          // Generate filename with format: {vendor_id}_{vendor_city}_{format}_{current_date}
          const currentDate = new Date().toISOString().slice(0, 10).replace(/-/g, ''); // yyyymmdd format
          const vendorId = vendor.warehouseId || 'unknown';
          const vendorCity = (vendor.city || 'unknown').toLowerCase();
          const filename = `${vendorId}_${vendorCity}_${format}_${currentDate}.pdf`;
          
          res.setHeader('Content-Disposition', `attachment; filename="${filename}"`);
          res.setHeader('Content-Length', formattedPdfBuffer.length);
          
          // Send the PDF buffer
          res.send(formattedPdfBuffer);
          
        } catch (pdfError) {
          console.error('❌ Single label PDF generation failed:', pdfError);
          return res.json(labelResponse); // Fallback to original response
        }
      }
      
    } else if (claimedProducts.length > 0) {
      // Condition 2: Clone required - some products claimed by vendor
      console.log('🔄 CONDITION 2: Clone required - some products claimed by vendor');
      
      const cloneResponse = await handleOrderCloning(order_id, claimedProducts, orderProducts, vendor, format);
      
      // Handle different formats for clone response
      if (format === 'thermal') {
        return res.json(cloneResponse);
      } else {
        // For A4 and four-in-one formats, generate formatted PDF
        try {
          console.log(`🔄 Generating ${format} format PDF for clone label`);
          
          const formattedPdfBuffer = await generateCombinedLabelsPDF([{
            order_id: cloneResponse.data.clone_order_id || order_id,
            shipping_url: cloneResponse.data.shipping_url,
            awb: cloneResponse.data.awb
          }], format);
          
          // Set response headers for PDF download
          res.setHeader('Content-Type', 'application/pdf');
          
          // Generate filename with format: {vendor_id}_{vendor_city}_{format}_{current_date}
          const currentDate = new Date().toISOString().slice(0, 10).replace(/-/g, ''); // yyyymmdd format
          const vendorId = vendor.warehouseId || 'unknown';
          const vendorCity = (vendor.city || 'unknown').toLowerCase();
          const filename = `${vendorId}_${vendorCity}_${format}_${currentDate}.pdf`;
          
          res.setHeader('Content-Disposition', `attachment; filename="${filename}"`);
          res.setHeader('Content-Length', formattedPdfBuffer.length);
          
          // Send the PDF buffer
          res.send(formattedPdfBuffer);
          
        } catch (pdfError) {
          console.error('❌ Clone label PDF generation failed:', pdfError);
          return res.json(cloneResponse); // Fallback to original response
        }
      }
      
    } else {
      // No products claimed by this vendor
      console.log('❌ No products claimed by this vendor for order:', order_id);
      return res.status(400).json({ 
        success: false, 
        message: 'No products claimed by this vendor for this order' 
      });
    }

  } catch (error) {
    console.error('❌ DOWNLOAD LABEL ERROR:', error);
    
    // Create notification for specific error patterns (only if vendor is defined)
    let notificationCreated = false;
    if (vendor) {
      try {
        notificationCreated = await createLabelGenerationNotification(error.message, order_id, vendor);
        console.log('✅ Notification created for failed order:', order_id);
      } catch (notificationError) {
        console.error('⚠️ Failed to create notification (non-blocking):', notificationError.message);
      }
    } else {
      console.log('⚠️ Skipping notification creation - vendor not authenticated');
    }
    
    // Return a user-friendly response with warning message
    return res.status(200).json({ 
      success: false,
      warning: true,
      message: `Order ${order_id} not assigned, please contact admin`,
      userMessage: `Order ${order_id} not assigned, please contact admin`,
      error: error.message,
      notificationCreated: notificationCreated,
      order_id: order_id
    });
  }
});

/**
 * Generate label for an order (Condition 1: Direct download)
 */
async function generateLabelForOrder(orderId, products, vendor, format = 'thermal') {
  try {
    console.log('🔄 Generating label for order:', orderId);
    
    // Extract original order ID if this is a clone
    const originalOrderId = orderId.includes('_') ? orderId.split('_')[0] : orderId;
    console.log('  - Original order ID for contact info:', originalOrderId);
    
    // Load raw shipway orders for contact info
    const rawOrdersPath = path.join(__dirname, '../data/raw_shipway_orders.json');
    const rawOrdersData = JSON.parse(fs.readFileSync(rawOrdersPath, 'utf8'));
    const originalOrder = rawOrdersData.message.find(order => order.order_id === originalOrderId);
    
    if (!originalOrder) {
      throw new Error(`Original order not found in raw_shipway_orders.json for order ID: ${originalOrderId}`);
    }

<<<<<<< HEAD
    // STEP 1: Assign carrier for the current order_id (original or clone)
    console.log(`🚚 ASSIGNING PRIORITY CARRIER for order ${orderId}...`);
    let assignedCarrier = null;
    try {
      // Get the first product to determine payment type and status
      const firstProduct = products[0];
      
      // Create a complete order object for carrier assignment
      const tempOrder = {
        order_id: orderId,
        pincode: originalOrder.s_zipcode,
        payment_type: firstProduct.payment_type,
        status: 'claimed',  // Required for carrier assignment
        claimed_by: vendor.warehouseId  // Required for carrier assignment
      };
      
      console.log(`  - Order details for carrier assignment:`, {
        order_id: tempOrder.order_id,
        pincode: tempOrder.pincode,
        payment_type: tempOrder.payment_type,
        status: tempOrder.status,
        claimed_by: tempOrder.claimed_by
      });
      
      console.log(`  - Products for carrier assignment:`, products.map(p => ({
        unique_id: p.unique_id,
        product_code: p.product_code,
        payment_type: p.payment_type
      })));
      
      const carrierServiceabilityService = require('../services/carrierServiceabilityService');
      const carrierResult = await carrierServiceabilityService.assignPriorityCarrierToOrderInMemory(tempOrder);
      assignedCarrier = {
        carrier_id: carrierResult.data.carrier_id,
        carrier_name: carrierResult.data.carrier_name
      };
      console.log(`✅ Carrier assigned for ${orderId}: ${assignedCarrier.carrier_id} (${assignedCarrier.carrier_name})`);
    } catch (carrierError) {
      console.log(`⚠️ Carrier assignment failed for ${orderId}: ${carrierError.message}`);
      assignedCarrier = { carrier_id: '', carrier_name: '' };
    }

    // Prepare request body for PUSH Order with Label Generation API
    const requestBody = prepareShipwayRequestBody(orderId, products, originalOrder, vendor, true); // true for label generation
=======
    // STEP 1: Get top 3 priority carriers from the first product
    console.log(`🚚 RETRIEVING TOP 3 PRIORITY CARRIERS for order ${orderId}...`);
    const firstProduct = products[0];
    const priorityCarrierStr = firstProduct.priority_carrier || '[]';
    
    console.log(`  - Priority carrier string: ${priorityCarrierStr}`);
    
    let priorityCarriers = [];
    try {
      priorityCarriers = JSON.parse(priorityCarrierStr);
      if (!Array.isArray(priorityCarriers)) {
        priorityCarriers = [];
      }
    } catch (parseError) {
      console.log(`⚠️ Failed to parse priority_carrier: ${parseError.message}`);
      priorityCarriers = [];
    }
    
    console.log(`  - Parsed carriers: ${JSON.stringify(priorityCarriers)}`);
    
    if (priorityCarriers.length === 0) {
      console.log(`❌ No priority carriers available for order ${orderId}`);
      throw new Error('No priority carriers assigned to this order. Please contact admin.');
    }
    
    // Get carrier details from database for name lookup
    const database = require('../config/database');
    const carrierServiceabilityService = require('../services/carrierServiceabilityService');
    const allCarriers = await carrierServiceabilityService.readCarriersFromDatabase();
    const carrierMap = new Map(allCarriers.map(c => [c.carrier_id, c]));
    
    // STEP 2: Try each carrier in sequence with fallback logic
    console.log(`🔄 Attempting label generation with ${priorityCarriers.length} carriers...`);
    
    let assignedCarrier = null;
    let response = null;
    let lastError = null;
    
    for (let i = 0; i < priorityCarriers.length; i++) {
      const carrierId = priorityCarriers[i];
      const carrierInfo = carrierMap.get(carrierId);
      const carrierName = carrierInfo ? carrierInfo.carrier_name : `Carrier ${carrierId}`;
      
      console.log(`\n🔹 ATTEMPT ${i + 1}/${priorityCarriers.length}: Trying carrier ${carrierId} (${carrierName})`);
      
      try {
        // Create a modified products array with this specific carrier
        const modifiedProducts = products.map(p => ({
          ...p,
          priority_carrier: carrierId
        }));
        
        // Prepare request body with this carrier
        const requestBody = prepareShipwayRequestBody(orderId, modifiedProducts, originalOrder, vendor, true);
        
        console.log(`  - Calling Shipway API with carrier ${carrierId}...`);
        
        // Call Shipway API
        response = await callShipwayPushOrderAPI(requestBody, true);
        
        // If we reach here, API call succeeded
        assignedCarrier = {
          carrier_id: carrierId,
          carrier_name: carrierName
        };
        
        console.log(`✅ SUCCESS: Label generated with carrier ${carrierId} (${carrierName})`);
        break; // Exit loop on success
        
      } catch (error) {
        lastError = error;
        const errorMessage = error.message || '';
        
        console.log(`  ❌ FAILED with carrier ${carrierId}: ${errorMessage}`);
        
        // Check if error is "Delivery pincode is not serviceable"
        if (errorMessage.toLowerCase().includes('delivery pincode is not serviceable') || 
            errorMessage.toLowerCase().includes('pincode is not serviceable') ||
            errorMessage.toLowerCase().includes('pincode not serviceable')) {
          
          console.log(`  ⚠️ Pincode not serviceable with carrier ${carrierId}, trying next carrier...`);
          
          // Continue to next carrier
          if (i < priorityCarriers.length - 1) {
            continue;
          } else {
            console.log(`  ❌ All carriers exhausted for pincode serviceability`);
            // Create notification for admin
            try {
              await createLabelGenerationNotification(
                `All ${priorityCarriers.length} priority carriers failed for order ${orderId} due to pincode not serviceable`,
                orderId,
                vendor
              );
            } catch (notifError) {
              console.log(`⚠️ Failed to create notification: ${notifError.message}`);
            }
            throw new Error('Unable to perform action. Kindly contact Admin');
          }
        } else {
          // Different error - stop trying and throw
          console.log(`  ❌ Non-serviceable error encountered, stopping attempts`);
          console.log(`  - Error details: ${errorMessage}`);
          
          // Create notification for admin
          try {
            await createLabelGenerationNotification(errorMessage, orderId, vendor);
          } catch (notifError) {
            console.log(`⚠️ Failed to create notification: ${notifError.message}`);
          }
          
          throw new Error('Unable to perform action. Kindly contact Admin');
        }
      }
    }
>>>>>>> 4932a432
    
    // If we exhausted all carriers without success
    if (!assignedCarrier || !response) {
      console.log(`❌ All ${priorityCarriers.length} carriers failed for order ${orderId}`);
      throw new Error('Unable to perform action. Kindly contact Admin');
    }
    
    console.log('🔍 Shipway API Response Structure:');
    console.log('  - Full response:', JSON.stringify(response, null, 2));
    console.log('  - Response keys:', Object.keys(response));
    
    // Handle different possible response structures
    let shipping_url, awb;
    
    if (response.awb_response) {
      shipping_url = response.awb_response.shipping_url;
      awb = response.awb_response.AWB;
    } else if (response.shipping_url) {
      shipping_url = response.shipping_url;
      awb = response.AWB || response.awb;
    } else if (response.data && response.data.awb_response) {
      shipping_url = response.data.awb_response.shipping_url;
      awb = response.data.awb_response.AWB;
    } else if (response.data && response.data.shipping_url) {
      shipping_url = response.data.shipping_url;
      awb = response.data.AWB || response.data.awb;
    } else {
      console.log('❌ Could not find shipping_url in response structure');
      console.log('  - Available keys:', Object.keys(response));
      throw new Error('Invalid response structure from Shipway API - missing shipping_url');
    }
    
    console.log('✅ Label generated successfully');
    console.log('  - Shipping URL:', shipping_url);
    console.log('  - AWB:', awb);
    
<<<<<<< HEAD
    return {
      success: true,
      message: 'Label generated successfully',
      data: {
        shipping_url: shipping_url,
        awb: awb,
        order_id: orderId,
        carrier_id: assignedCarrier.carrier_id,
        carrier_name: assignedCarrier.carrier_name
=======
    // Handle different formats
    if (format === 'thermal') {
      // For thermal format, return the original label URL
      return {
        success: true,
        message: 'Label generated successfully',
        data: {
          shipping_url: shipping_url,
          awb: awb,
          order_id: orderId,
          carrier_id: assignedCarrier.carrier_id,
          carrier_name: assignedCarrier.carrier_name
        }
      };
    } else {
      // For A4 and four-in-one formats, generate a PDF with appropriate layout
      console.log(`🔄 Generating ${format} format PDF...`);
      
      try {
        const formattedPdfBuffer = await generateFormattedLabelPDF(shipping_url, format);
        
        // Create a temporary file or return the buffer directly
        // For now, we'll return the buffer and let the frontend handle it
        return {
          success: true,
          message: `${format} format label generated successfully`,
          data: {
            shipping_url: shipping_url, // Keep original for reference
            awb: awb,
            order_id: orderId,
            carrier_id: assignedCarrier.carrier_id,
            carrier_name: assignedCarrier.carrier_name,
            formatted_pdf: formattedPdfBuffer.toString('base64'), // Base64 encoded PDF
            format: format
          }
        };
      } catch (pdfError) {
        console.error('❌ PDF formatting failed:', pdfError);
        // Fallback to original thermal label
        return {
          success: true,
          message: 'Label generated successfully (fallback to thermal format)',
          data: {
            shipping_url: shipping_url,
            awb: awb,
            order_id: orderId,
            carrier_id: assignedCarrier.carrier_id,
            carrier_name: assignedCarrier.carrier_name
          }
        };
>>>>>>> 4932a432
      }
    }
    
  } catch (error) {
    console.error('❌ Label generation failed:', error);
    throw error;
  }
}

/**
 * Generate formatted label PDF based on format type
 */
async function generateFormattedLabelPDF(shippingUrl, format) {
  try {
    console.log(`🔄 Generating ${format} format PDF from URL: ${shippingUrl}`);
    
    // Import PDF-lib for PDF manipulation
    const { PDFDocument } = require('pdf-lib');
    
    // Fetch the original PDF from the shipping URL
    const response = await fetch(shippingUrl);
    if (!response.ok) {
      throw new Error(`Failed to fetch label PDF: ${response.status}`);
    }
    
    const originalPdfBuffer = await response.arrayBuffer();
    const originalPdf = await PDFDocument.load(originalPdfBuffer);
    
    // Create a new PDF document
    const formattedPdf = await PDFDocument.create();
    
    if (format === 'a4') {
      // A4 format: One label per A4 page
      console.log('📄 Creating A4 format (one label per page)');
      
      const a4Page = formattedPdf.addPage([595, 842]); // A4 size in points
      const [originalPage] = await formattedPdf.embedPages([originalPdf.getPage(0)]);
      
      // Center the label on the A4 page
      const labelWidth = 288; // 4x6 label width in points
      const labelHeight = 432; // 4x6 label height in points
      const x = (595 - labelWidth) / 2; // Center horizontally
      const y = (842 - labelHeight) / 2; // Center vertically
      
      a4Page.drawPage(originalPage, {
        x: x,
        y: y,
        width: labelWidth,
        height: labelHeight
      });
      
    } else if (format === 'four-in-one') {
      // Four-in-one format: 4 labels per A4 page
      console.log('📄 Creating four-in-one format (4 labels per A4 page)');
      
      const a4Page = formattedPdf.addPage([595, 842]); // A4 size in points
      const [originalPage] = await formattedPdf.embedPages([originalPdf.getPage(0)]);
      
      // Original label dimensions
      const originalLabelWidth = 288; // 4x6 label width in points
      const originalLabelHeight = 432; // 4x6 label height in points
      
      // Layout parameters
      const horizontalMargin = 8; // Side margins
      const topBottomMargin = 3; // Top and bottom margins (reduced)
      const verticalGap = 12; // Gap between top and bottom rows
      
      // Calculate available space
      const availableHeight = 842 - (2 * topBottomMargin) - verticalGap;
      const scaledLabelHeight = availableHeight / 2; // Fit 2 rows perfectly
      const scaledLabelWidth = (scaledLabelHeight / originalLabelHeight) * originalLabelWidth;
      
      // Calculate vertical positions for proper spacing
      const topRowY = 842 - topBottomMargin - scaledLabelHeight;
      const bottomRowY = topBottomMargin;
      
      // Positions for 4 labels: top-left, top-right, bottom-left, bottom-right
      const positions = [
        [horizontalMargin, topRowY], // top-left
        [595 - scaledLabelWidth - horizontalMargin, topRowY], // top-right
        [horizontalMargin, bottomRowY], // bottom-left
        [595 - scaledLabelWidth - horizontalMargin, bottomRowY] // bottom-right
      ];
      
      // Draw the same label 4 times
      for (const [x, y] of positions) {
        a4Page.drawPage(originalPage, {
          x: x,
          y: y,
          width: scaledLabelWidth,
          height: scaledLabelHeight
        });
      }
    }
    
    // Save the formatted PDF
    const formattedPdfBytes = await formattedPdf.save();
    console.log(`✅ ${format} format PDF generated successfully`);
    
    return Buffer.from(formattedPdfBytes);
    
  } catch (error) {
    console.error(`❌ ${format} format PDF generation failed:`, error);
    throw error;
  }
}

/**
 * Handle order cloning (Condition 2: Clone required)
 */
async function handleOrderCloning(originalOrderId, claimedProducts, allOrderProducts, vendor, format = 'thermal') {
  const MAX_ATTEMPTS = 5;
  let cloneOrderId;
  
  console.log('🚀 Starting updated clone process...');
  console.log(`📊 Input Analysis:`);
  console.log(`  - Original Order ID: ${originalOrderId}`);
  console.log(`  - Total products in order: ${allOrderProducts.length}`);
  console.log(`  - Products claimed by vendor: ${claimedProducts.length}`);
  console.log(`  - Vendor warehouse ID: ${vendor.warehouseId}`);
  
  try {
    // ============================================================================
    // STEP 0: DATA PREPARATION & CONSISTENCY
    // ============================================================================
    console.log('\n📋 STEP 0: Capturing and freezing input data...');
    
    const inputData = await prepareInputData(originalOrderId, claimedProducts, allOrderProducts, vendor);
    cloneOrderId = inputData.cloneOrderId;
    
    console.log(`✅ Input data captured and frozen:`);
    console.log(`  - Clone Order ID: ${cloneOrderId}`);
    console.log(`  - Claimed products: ${inputData.claimedProducts.length}`);
    console.log(`  - Remaining products: ${inputData.remainingProducts.length}`);
    console.log(`  - Data timestamp: ${inputData.timestamp}`);
    
    // ============================================================================
    // STEP 1: CREATE CLONE ORDER (NO LABEL)
    // ============================================================================
    console.log('\n🔧 STEP 1: Creating clone order (without label)...');
    
    await retryOperation(
      (data) => createCloneOrderOnly(data),
      MAX_ATTEMPTS,
      'Create clone order',
      inputData
    );
    
    console.log('✅ STEP 1 COMPLETED: Clone order created successfully');
    
    // ============================================================================
    // STEP 2: VERIFY CLONE CREATION
    // ============================================================================
    console.log('\n🔍 STEP 2: Verifying clone creation...');
    
    await retryOperation(
      (data) => verifyCloneExists(data),
      MAX_ATTEMPTS,
      'Verify clone creation',
      inputData
    );
    
    console.log('✅ STEP 2 COMPLETED: Clone creation verified');
    
    // ============================================================================
    // STEP 3: UPDATE ORIGINAL ORDER
    // ============================================================================
    console.log('\n📝 STEP 3: Updating original order (removing claimed products)...');
    
    await retryOperation(
      (data) => updateOriginalOrder(data),
      MAX_ATTEMPTS,
      'Update original order',
      inputData
    );
    
    console.log('✅ STEP 3 COMPLETED: Original order updated');
    
    // ============================================================================
    // STEP 4: VERIFY ORIGINAL ORDER UPDATE
    // ============================================================================
    console.log('\n🔍 STEP 4: Verifying original order update...');
    
    await retryOperation(
      (data) => verifyOriginalOrderUpdate(data),
      MAX_ATTEMPTS,
      'Verify original order update',
      inputData
    );
    
    console.log('✅ STEP 4 COMPLETED: Original order update verified');
    
    // ============================================================================
    // STEP 5: UPDATE LOCAL DATABASE (AFTER CLONE CREATION)
    // ============================================================================
    console.log('\n💾 STEP 5: Updating local database after clone creation...');
    
    await retryOperation(
      (data) => updateLocalDatabaseAfterClone(data),
      MAX_ATTEMPTS,
      'Update local database after clone',
      inputData
    );
    
    console.log('✅ STEP 5 COMPLETED: Local database updated');
    
    // ============================================================================
    // STEP 6: GENERATE LABEL FOR CLONE
    // ============================================================================
    console.log('\n🏷️ STEP 6: Generating label for clone order...');
    
    const labelResponse = await retryOperation(
      (data) => generateLabelForClone(data),
      MAX_ATTEMPTS,
      'Generate clone order label',
      inputData
    );
    
    console.log('✅ STEP 6 COMPLETED: Label generated successfully');
    
    // ============================================================================
    // STEP 7: MARK LABEL AS DOWNLOADED AND STORE IN LABELS TABLE
    // ============================================================================
    console.log('\n✅ STEP 7: Marking label as downloaded and caching URL...');
    
    await retryOperation(
      (data) => markLabelAsDownloaded(data, labelResponse),
      MAX_ATTEMPTS,
      'Mark label as downloaded and cache URL',
      inputData
    );
    
    console.log('✅ STEP 7 COMPLETED: Label marked as downloaded and cached');
    
    // ============================================================================
    // STEP 8: RETURN SUCCESS
    // ============================================================================
    console.log('\n🎉 STEP 8: Clone process completed successfully!');
    console.log(`  - Original Order ID: ${inputData.originalOrderId}`);
    console.log(`  - Clone Order ID: ${cloneOrderId}`);
    console.log(`  - Label URL: ${labelResponse.data.shipping_url}`);
    console.log(`  - AWB: ${labelResponse.data.awb}`);
    
    return {
      success: true,
      message: 'Order cloned and label generated successfully',
      data: {
        shipping_url: labelResponse.data.shipping_url,
        awb: labelResponse.data.awb,
        original_order_id: inputData.originalOrderId,
        clone_order_id: cloneOrderId
      }
    };
    
  } catch (error) {
    console.error(`❌ Clone process failed after ${MAX_ATTEMPTS} attempts for each step:`, error);
    throw new Error(`Order cloning failed: ${error.message}`);
  }
}

/**
 * Helper Functions for Updated Clone Logic
 */

// Generic retry function with exponential backoff
async function retryOperation(operation, maxAttempts, stepName, inputData) {
  let lastError;
  
  for (let attempt = 1; attempt <= maxAttempts; attempt++) {
    try {
      console.log(`🔄 ${stepName} - Attempt ${attempt}/${maxAttempts}`);
      console.log(`🔒 Using consistent input data (captured at: ${inputData.timestamp})`);
      
      // Pass the same inputData to every attempt
      const result = await operation(inputData);
      console.log(`✅ ${stepName} - Success on attempt ${attempt}`);
      return result;
      
    } catch (error) {
      lastError = error;
      console.log(`❌ ${stepName} - Failed on attempt ${attempt}: ${error.message}`);
      
      if (attempt === maxAttempts) {
        console.log(`💥 ${stepName} - All ${maxAttempts} attempts failed with same data`);
        break;
      }
      
      // Wait before retry (exponential backoff)
      const waitTime = Math.min(1000 * Math.pow(2, attempt - 1), 10000); // 1s, 2s, 4s, 8s, 10s max
      console.log(`⏳ ${stepName} - Waiting ${waitTime}ms before retry with SAME data...`);
      await new Promise(resolve => setTimeout(resolve, waitTime));
    }
  }
  
  throw lastError;
}

// Step 0: Prepare and freeze input data
async function prepareInputData(originalOrderId, claimedProducts, allOrderProducts, vendor) {
  console.log('📋 Capturing input data for clone process...');
  
  // Generate unique clone ID
  const cloneOrderId = await generateUniqueCloneId(originalOrderId);
  
  // Load original order data once
  const rawOrdersPath = path.join(__dirname, '../data/raw_shipway_orders.json');
  const rawOrdersData = JSON.parse(fs.readFileSync(rawOrdersPath, 'utf8'));
  const originalOrder = rawOrdersData.message.find(order => order.order_id === originalOrderId);
  
  if (!originalOrder) {
    throw new Error('Original order not found in raw_shipway_orders.json');
  }
  
  const inputData = {
    originalOrderId,
    claimedProducts: [...claimedProducts], // Deep copy to prevent mutations
    allOrderProducts: [...allOrderProducts], // Deep copy
    vendor: { ...vendor }, // Copy vendor data
    remainingProducts: allOrderProducts.filter(order => 
      !(order.claimed_by === vendor.warehouseId && order.status === 'claimed')
    ),
    originalOrder: { ...originalOrder }, // Copy original order data
    cloneOrderId,
    timestamp: new Date().toISOString() // Fixed timestamp for consistency
  };
  
  console.log('✅ Input data captured and frozen');
  return inputData;
}

// Generate unique clone order ID
async function generateUniqueCloneId(originalOrderId) {
    const database = require('../config/database');
  
  // Get ALL orders from database (no filters) for clone ID checking
  let allOrders;
  try {
    const [rows] = await database.mysqlConnection.execute(
      'SELECT order_id FROM orders'
    );
    allOrders = rows;
  } catch (dbError) {
    console.log('⚠️ Direct query failed, falling back to getAllOrders method');
    // Fallback: use getAllOrders but understand it might be filtered
    const orders = await database.getAllOrders();
    allOrders = orders;
  }
  
  let cloneOrderId = `${originalOrderId}_1`;
  let counter = 1;
  
  // Check if this clone already exists in MySQL (check ALL orders)
  while (allOrders.some(order => order.order_id === cloneOrderId)) {
    counter++;
    cloneOrderId = `${originalOrderId}_${counter}`;
  }
    
    // Additional check: Verify with Shipway API to ensure no conflicts
    try {
      const shipwayService = require('../services/shipwayService');
      const shipwayOrders = await shipwayService.fetchOrdersFromShipway();
      
      while (shipwayOrders.some(order => order.order_id === cloneOrderId)) {
        counter++;
        cloneOrderId = `${originalOrderId}_${counter}`;
      console.log(`  - Clone ID exists in Shipway, incrementing to ${cloneOrderId}`);
      }
    } catch (shipwayError) {
      console.log('  - Warning: Could not verify clone ID with Shipway:', shipwayError.message);
      console.log('  - Proceeding with MySQL-only check');
    }
    
  console.log(`  - Generated unique Clone Order ID: ${cloneOrderId}`);
  return cloneOrderId;
}

// Step 1: Create clone order (NO label generation)
async function createCloneOrderOnly(inputData) {
  const { cloneOrderId, claimedProducts, originalOrder, vendor } = inputData;
  
  console.log(`🔒 Creating clone with consistent data:`);
  console.log(`  - Clone ID: ${cloneOrderId}`);
  console.log(`  - Products count: ${claimedProducts.length}`);
  console.log(`  - Timestamp: ${inputData.timestamp}`);
  
  const requestBody = prepareShipwayRequestBody(
    cloneOrderId, 
    claimedProducts, 
    originalOrder, 
    vendor, 
    false // NO label generation
  );
  
  const response = await callShipwayPushOrderAPI(requestBody, false);
  
  if (!response.success) {
    throw new Error(`Failed to create clone order: ${response.message || 'Unknown error'}`);
    }
    
    console.log('✅ Clone order created successfully in Shipway');
  return response;
}

// Step 2: Verify clone exists
async function verifyCloneExists(inputData) {
  const { cloneOrderId } = inputData;
  
  console.log(`🔒 Verifying clone exists with consistent data:`);
  console.log(`  - Clone ID: ${cloneOrderId}`);
  console.log(`  - Timestamp: ${inputData.timestamp}`);
  
  // Call Shipway API to verify clone order exists
  const shipwayService = require('../services/shipwayService');
  const shipwayOrders = await shipwayService.fetchOrdersFromShipway();
  
  const cloneExists = shipwayOrders.some(order => order.order_id === cloneOrderId);
  
  if (!cloneExists) {
    throw new Error(`Clone order ${cloneOrderId} not found in Shipway`);
  }
  
  console.log('✅ Clone order verified in Shipway');
  return { success: true, verified: true };
}

// Step 3: Update original order
async function updateOriginalOrder(inputData) {
  const { originalOrderId, remainingProducts, originalOrder, vendor } = inputData;
  
  console.log(`🔒 Updating original with consistent data:`);
  console.log(`  - Original ID: ${originalOrderId}`);
  console.log(`  - Remaining products: ${remainingProducts.length}`);
  console.log(`  - Timestamp: ${inputData.timestamp}`);
    
    if (remainingProducts.length > 0) {
    const requestBody = prepareShipwayRequestBody(
      originalOrderId,
      remainingProducts,
      originalOrder,
      vendor,
      false // NO label generation
    );
    
    const response = await callShipwayPushOrderAPI(requestBody, false);
    
    if (!response.success) {
      throw new Error(`Failed to update original order: ${response.message || 'Unknown error'}`);
    }
    
    console.log('✅ Original order updated successfully in Shipway');
    return response;
    } else {
    console.log('ℹ️ No remaining products - original order will be empty');
    return { success: true, message: 'No remaining products to update' };
  }
}

// Step 4: Verify original order update
async function verifyOriginalOrderUpdate(inputData) {
  const { originalOrderId, remainingProducts } = inputData;
  
  console.log(`🔒 Verifying original order update with consistent data:`);
  console.log(`  - Original ID: ${originalOrderId}`);
  console.log(`  - Expected remaining products: ${remainingProducts.length}`);
  console.log(`  - Timestamp: ${inputData.timestamp}`);
  
  // Call Shipway API to verify original order was updated correctly
  const shipwayService = require('../services/shipwayService');
  const shipwayOrders = await shipwayService.fetchOrdersFromShipway();
  
  const originalOrder = shipwayOrders.find(order => order.order_id === originalOrderId);
  
  if (!originalOrder && remainingProducts.length > 0) {
    throw new Error(`Original order ${originalOrderId} not found in Shipway after update`);
  }
  
  console.log('✅ Original order update verified in Shipway');
  return { success: true, verified: true };
}

// Step 5: Update local database after clone creation
async function updateLocalDatabaseAfterClone(inputData) {
  const { claimedProducts, cloneOrderId, originalOrderId } = inputData;
  const database = require('../config/database');
  
  console.log(`🔒 Updating local database with consistent data:`);
  console.log(`  - Claimed products: ${claimedProducts.length}`);
  console.log(`  - Clone Order ID: ${cloneOrderId}`);
  console.log(`  - Original Order ID: ${originalOrderId}`);
  console.log(`  - Setting label_downloaded = 0 (not downloaded yet)`);
  
    for (const product of claimedProducts) {
<<<<<<< HEAD
      // Update orders table: set order_id to clone ID
      await database.updateOrder(product.unique_id, {
        order_id: cloneOrderId  // ✅ Update orders table with clone ID
      });
      
      // Update claims table: set claim-specific fields
      await database.updateOrder(product.unique_id, {
        order_id: cloneOrderId,           // ✅ Set to clone order ID
=======
      // Update both orders and claims tables in a single call
      await database.updateOrder(product.unique_id, {
        order_id: cloneOrderId,           // ✅ Update orders & claims tables with clone ID
>>>>>>> 4932a432
        clone_status: 'cloned',           // ✅ Mark as cloned
        cloned_order_id: originalOrderId, // ✅ Store original order ID (not clone ID)
        label_downloaded: 0               // ✅ Initially 0 (not downloaded)
      });
      
      console.log(`  ✅ Updated product ${product.unique_id} after clone creation:`);
      console.log(`     - orders.order_id: ${cloneOrderId}`);
      console.log(`     - claims.order_id: ${cloneOrderId}`);
      console.log(`     - clone_status: cloned`);
      console.log(`     - cloned_order_id: ${originalOrderId}`);
      console.log(`     - label_downloaded: 0`);
    }
  
  console.log('✅ Local database updated after clone creation');
  return { success: true, updatedProducts: claimedProducts.length };
}

// Step 6: Generate label for clone
async function generateLabelForClone(inputData) {
  const { cloneOrderId, claimedProducts, vendor } = inputData;
  
  console.log(`🔒 Generating label with consistent data:`);
  console.log(`  - Clone ID: ${cloneOrderId}`);
  console.log(`  - Products for label: ${claimedProducts.length}`);
  console.log(`  - Timestamp: ${inputData.timestamp}`);
  
  // Generate label for the clone order
  const labelResponse = await generateLabelForOrder(cloneOrderId, claimedProducts, vendor, format);
  
  if (!labelResponse.success) {
    throw new Error(`Failed to generate label for clone: ${labelResponse.message || 'Unknown error'}`);
  }
  
  console.log('✅ Label generated successfully for clone order');
  return labelResponse;
}

// Step 7: Mark label as downloaded and store in labels table
async function markLabelAsDownloaded(inputData, labelResponse) {
  const { claimedProducts, cloneOrderId } = inputData;
  const database = require('../config/database');
  
  console.log(`🔒 Marking label as downloaded and storing in labels table:`);
  console.log(`  - Clone Order ID: ${cloneOrderId}`);
  console.log(`  - Products count: ${claimedProducts.length}`);
  console.log(`  - Label URL: ${labelResponse.data.shipping_url}`);
  console.log(`  - AWB: ${labelResponse.data.awb}`);
  
<<<<<<< HEAD
  // Update orders table: mark label as downloaded
  for (const product of claimedProducts) {
    await database.updateOrder(product.unique_id, {
      label_downloaded: 1  // ✅ Mark as downloaded only after successful label generation
    });
    
    console.log(`  ✅ Marked product ${product.unique_id} label as downloaded`);
  }
  
  // Store label URL and carrier info in labels table (one entry per order_id, no duplicates)
  if (labelResponse.data.shipping_url) {
=======
  // ⚠️ IMPORTANT: Only mark as downloaded and store if we have a valid shipping URL
  if (labelResponse.data.shipping_url) {
    // Update orders table: mark label as downloaded
    for (const product of claimedProducts) {
      await database.updateOrder(product.unique_id, {
        label_downloaded: 1  // ✅ Mark as downloaded only after successful label generation
      });
      
      console.log(`  ✅ Marked product ${product.unique_id} label as downloaded`);
    }
    
    // Store label URL and carrier info in labels table (one entry per order_id, no duplicates)
>>>>>>> 4932a432
    const labelDataToStore = {
      order_id: cloneOrderId,
      label_url: labelResponse.data.shipping_url,
      awb: labelResponse.data.awb,
      carrier_id: labelResponse.data.carrier_id,
<<<<<<< HEAD
      carrier_name: labelResponse.data.carrier_name,
      priority_carrier: labelResponse.data.carrier_id
    };
    
    console.log(`📦 Storing label data for clone order:`, labelDataToStore);
    
    await database.upsertLabel(labelDataToStore);
    
    console.log(`  ✅ Stored label and carrier info in labels table for order ${cloneOrderId}`);
    console.log(`  - Carrier: ${labelResponse.data.carrier_id} (${labelResponse.data.carrier_name})`);
=======
      carrier_name: labelResponse.data.carrier_name
    };
    
    console.log(`📦 Storing label data for clone order:`, labelDataToStore);
    
    await database.upsertLabel(labelDataToStore);
    
    console.log(`  ✅ Stored label and carrier info in labels table for order ${cloneOrderId}`);
    console.log(`  - Carrier: ${labelResponse.data.carrier_id} (${labelResponse.data.carrier_name})`);
    console.log('✅ All product labels marked as downloaded and cached');
>>>>>>> 4932a432
  } else {
    console.log(`  ⚠️ No shipping URL found in label response - NOT marking as downloaded`);
    console.log(`  ⚠️ Products will remain available for retry on next download attempt`);
  }
  
  return { success: true, markedProducts: labelResponse.data.shipping_url ? claimedProducts.length : 0 };
}

/**
 * Prepare request body for Shipway API
 */
function prepareShipwayRequestBody(orderId, products, originalOrder, vendor, generateLabel = false) {
  // Get payment type from the first product (all products in an order should have same payment_type)
  const paymentType = products[0]?.payment_type || 'P';
  console.log('🔍 Payment type from order data:', paymentType);
  
  const orderTotal = products.reduce((sum, product) => {
    if (paymentType === 'C') {
      return sum + (parseFloat(product.collectable_amount) || 0);
    } else {
      return sum + (parseFloat(product.order_total_split) || 0);
    }
  }, 0);
  
  // Calculate order weight based on total quantity
  const totalQuantity = products.reduce((sum, product) => sum + (product.quantity || 1), 0);
  const orderWeight = 200 * totalQuantity;
  
  // Prepare products array
  const shipwayProducts = products.map(product => ({
    product: product.product_name,
    price: product.selling_price,
    product_code: product.product_code,
    product_quantity: String(product.quantity || 1),
    discount: "0",
    tax_rate: "5",
    tax_title: "IGST"
  }));
  
  // Prepare order tags
  const orderTags = paymentType === 'C' ? ["PPCOD"] : ["P"];
  
  // Base request body (common for both APIs)
  const baseRequestBody = {
    order_id: orderId,
    ewaybill: "",
    store_code: "1",
    products: shipwayProducts,
    discount: "0",
    shipping: "0",
    order_total: orderTotal.toString(),
    gift_card_amt: "0",
    taxes: "0",
    payment_type: paymentType,
    email: originalOrder.email,
    billing_address: originalOrder.b_address,
    billing_address2: originalOrder.b_address_2 || "",
    billing_city: originalOrder.b_city,
    billing_state: originalOrder.b_state,
    billing_country: originalOrder.b_country,
    billing_firstname: originalOrder.b_firstname,
    billing_lastname: originalOrder.b_lastname,
    billing_phone: originalOrder.b_phone,
    billing_zipcode: originalOrder.b_zipcode,
    billing_latitude: "10",
    billing_longitude: "20",
    shipping_address: originalOrder.s_address,
    shipping_address2: originalOrder.s_address_2 || "",
    shipping_city: originalOrder.s_city,
    shipping_state: originalOrder.s_state,
    shipping_country: originalOrder.s_country,
    shipping_firstname: originalOrder.s_firstname,
    shipping_lastname: originalOrder.s_lastname,
    shipping_phone: originalOrder.s_phone,
    shipping_zipcode: originalOrder.s_zipcode,
    shipping_latitude: "10",
    shipping_longitude: "20",
    order_weight: orderWeight.toString(),
    box_length: "20",
    box_breadth: "22",
    box_height: "3",
    order_date: originalOrder.order_date,
    order_tags: orderTags
  };
  
  // Add label generation specific parameters only for new orders
  if (generateLabel) {
    console.log('🔄 Adding label generation parameters (carrier_id, warehouse_id, return_warehouse_id)');
    baseRequestBody.carrier_id = parseInt(products[0].priority_carrier) || 80165;
    baseRequestBody.warehouse_id = vendor.warehouseId;
    baseRequestBody.return_warehouse_id = '67311'; // Try 67311 first, fallback to vendor's warehouse if needed
    baseRequestBody.generate_label = true;
  } else {
    console.log('🔄 Using PUSH Order API (no carrier/warehouse parameters)');
  }
  
  return baseRequestBody;
}

/**
 * Call Shipway Create Manifest API
<<<<<<< HEAD
 */
async function callShipwayCreateManifestAPI(orderIds) {
  try {
    console.log('🔄 Calling Shipway Create Manifest API');
    console.log('  - Order IDs:', Array.isArray(orderIds) ? orderIds : [orderIds]);
    
    // Get basic auth credentials from environment
    const username = process.env.SHIPWAY_USERNAME;
    const password = process.env.SHIPWAY_PASSWORD;
    const basicAuthHeader = process.env.SHIPWAY_BASIC_AUTH_HEADER;
    
    console.log('🔍 Debug: Environment variables check');
    console.log('  - SHIPWAY_USERNAME:', username ? 'SET' : 'NOT SET');
    console.log('  - SHIPWAY_PASSWORD:', password ? 'SET' : 'NOT SET');
    console.log('  - SHIPWAY_BASIC_AUTH_HEADER:', basicAuthHeader ? 'SET' : 'NOT SET');
    
    let authHeader;
    if (basicAuthHeader) {
      authHeader = basicAuthHeader;
      console.log('✅ Using SHIPWAY_BASIC_AUTH_HEADER');
    } else if (username && password) {
      authHeader = 'Basic ' + Buffer.from(`${username}:${password}`).toString('base64');
      console.log('✅ Using SHIPWAY_USERNAME and SHIPWAY_PASSWORD');
    } else {
      console.log('❌ No Shipway credentials found');
      throw new Error('Shipway credentials not configured');
    }
    
    const requestBody = {
      order_ids: Array.isArray(orderIds) ? orderIds : [orderIds]
    };
    
    console.log('📤 Request body:', JSON.stringify(requestBody, null, 2));
    
    const response = await fetch('https://app.shipway.com/api/Createmanifest/', {
      method: 'POST',
      headers: {
        'Authorization': authHeader,
        'Content-Type': 'application/json'
      },
      body: JSON.stringify(requestBody)
    });
    
    const data = await response.json();
    
    console.log('📥 Response status:', response.status);
    console.log('📥 Response data:', JSON.stringify(data, null, 2));
    
    if (!response.ok) {
      throw new Error(`Shipway Create Manifest API error: ${data.message || response.statusText}`);
    }
    
    console.log('✅ Shipway Create Manifest API call successful');
    return {
      success: true,
      data: data
    };
    
  } catch (error) {
    console.error('❌ Shipway Create Manifest API call failed:', error);
    return {
      success: false,
      message: error.message
    };
  }
}

/**
 * Call Shipway PUSH Order API
=======
>>>>>>> 4932a432
 */
async function callShipwayCreateManifestAPI(orderIds) {
  try {
    console.log('🔄 Calling Shipway Create Manifest API');
    console.log('  - Order IDs:', Array.isArray(orderIds) ? orderIds : [orderIds]);
    
    // Get basic auth credentials from environment
    const username = process.env.SHIPWAY_USERNAME;
    const password = process.env.SHIPWAY_PASSWORD;
    const basicAuthHeader = process.env.SHIPWAY_BASIC_AUTH_HEADER;
    
    console.log('🔍 Debug: Environment variables check');
    console.log('  - SHIPWAY_USERNAME:', username ? 'SET' : 'NOT SET');
    console.log('  - SHIPWAY_PASSWORD:', password ? 'SET' : 'NOT SET');
    console.log('  - SHIPWAY_BASIC_AUTH_HEADER:', basicAuthHeader ? 'SET' : 'NOT SET');
    
    let authHeader;
    if (basicAuthHeader) {
      authHeader = basicAuthHeader;
      console.log('✅ Using SHIPWAY_BASIC_AUTH_HEADER');
    } else if (username && password) {
      authHeader = 'Basic ' + Buffer.from(`${username}:${password}`).toString('base64');
      console.log('✅ Using SHIPWAY_USERNAME and SHIPWAY_PASSWORD');
    } else {
      console.log('❌ No Shipway credentials found');
      throw new Error('Shipway credentials not configured');
    }
    
    const requestBody = {
      order_ids: Array.isArray(orderIds) ? orderIds : [orderIds]
    };
    
    console.log('📤 Request body:', JSON.stringify(requestBody, null, 2));
    
    const response = await fetch('https://app.shipway.com/api/Createmanifest/', {
      method: 'POST',
      headers: {
        'Authorization': authHeader,
        'Content-Type': 'application/json'
      },
      body: JSON.stringify(requestBody)
    });
    
    const data = await response.json();
    
    console.log('📥 Response status:', response.status);
    console.log('📥 Response data:', JSON.stringify(data, null, 2));
    
    if (!response.ok) {
      throw new Error(`Shipway Create Manifest API error: ${data.message || response.statusText}`);
    }
    
    console.log('✅ Shipway Create Manifest API call successful');
    return {
      success: true,
      data: data
    };
    
  } catch (error) {
    console.error('❌ Shipway Create Manifest API call failed:', error);
    return {
      success: false,
      message: error.message
    };
  }
}

/**
 * Call Shipway PUSH Order API
 */
async function callShipwayPushOrderAPI(requestBody, generateLabel = false) {
  try {
    console.log('🔄 Calling Shipway PUSH Order API');
    console.log('  - Generate label:', generateLabel);
    console.log('  - Order ID:', requestBody.order_id);
    console.log('  - API Type:', generateLabel ? 'PUSH Order with Label Generation' : 'PUSH Order (Edit Only)');
    
    // Get basic auth credentials from environment
    const username = process.env.SHIPWAY_USERNAME;
    const password = process.env.SHIPWAY_PASSWORD;
    const basicAuthHeader = process.env.SHIPWAY_BASIC_AUTH_HEADER;
    
    console.log('🔍 Debug: Environment variables check');
    console.log('  - SHIPWAY_USERNAME:', username ? 'SET' : 'NOT SET');
    console.log('  - SHIPWAY_PASSWORD:', password ? 'SET' : 'NOT SET');
    console.log('  - SHIPWAY_BASIC_AUTH_HEADER:', basicAuthHeader ? 'SET' : 'NOT SET');
    
    let authHeader;
    if (basicAuthHeader) {
      authHeader = basicAuthHeader;
      console.log('✅ Using SHIPWAY_BASIC_AUTH_HEADER');
    } else if (username && password) {
      authHeader = 'Basic ' + Buffer.from(`${username}:${password}`).toString('base64');
      console.log('✅ Using SHIPWAY_USERNAME and SHIPWAY_PASSWORD');
    } else {
      console.log('❌ No Shipway credentials found');
      throw new Error('Shipway credentials not configured');
    }
    
    // For original order editing (no label generation), remove generate_label parameter
    let apiRequestBody = { ...requestBody };
    if (!generateLabel) {
      console.log('🔄 Removing generate_label parameter for order edit');
      delete apiRequestBody.generate_label;
    }
    
    // Print the request being sent to Shipway
    console.log('📤 ========== SHIPWAY API REQUEST ==========');
    console.log('🌐 Endpoint: https://app.shipway.com/api/v2orders');
    console.log('📝 Method: POST');
    console.log('📝 Request Body:', JSON.stringify(apiRequestBody, null, 2));
    console.log('📤 ==========================================');
    
    const response = await fetch('https://app.shipway.com/api/v2orders', {
      method: 'POST',
      headers: {
        'Authorization': authHeader,
        'Content-Type': 'application/json'
      },
      body: JSON.stringify(apiRequestBody)
    });
    
    const data = await response.json();
    
    // Print the complete Shipway API response
    console.log('📦 ========== SHIPWAY API RESPONSE ==========');
    console.log('📊 Response Status:', response.status, response.statusText);
    console.log('📊 Response OK:', response.ok);
    console.log('📊 Full Response Data:', JSON.stringify(data, null, 2));
    console.log('📦 ==========================================');
    
    // Check if Shipway returned an error
    if (!response.ok || data.success === false) {
      console.log('❌ Shipway API returned an error');
      console.log('  - Success flag:', data.success);
      console.log('  - Error message:', data.message);
      console.log('  - Full error data:', JSON.stringify(data, null, 2));
      const errorMessage = data.message || response.statusText || 'Unknown Shipway API error';
      throw new Error(errorMessage);
    }
    
    // If label generation was requested, check if AWB response is successful
    if (generateLabel && data.awb_response) {
      if (data.awb_response.success === false) {
        console.log('❌ Label generation failed (AWB response unsuccessful)');
        console.log('  - AWB Response:', JSON.stringify(data.awb_response, null, 2));
        
        // Extract error message from awb_response
        let errorMessage = 'Label generation failed';
        if (data.awb_response.error) {
          if (Array.isArray(data.awb_response.error)) {
            errorMessage = data.awb_response.error.join(', ');
          } else if (typeof data.awb_response.error === 'string') {
            errorMessage = data.awb_response.error;
          }
        } else if (data.awb_response.message) {
          errorMessage = data.awb_response.message;
        }
        
        console.log('  - Error message:', errorMessage);
        throw new Error(errorMessage);
      }
    }
    
    console.log('✅ Shipway API call successful');
    console.log('  - Label URL:', data.awb_response?.shipping_url || data.data?.label_url || 'N/A');
    console.log('  - AWB:', data.awb_response?.AWB || 'N/A');
    console.log('  - Shipway Order ID:', data.data?.shipway_order_id || 'N/A');
    return data;
    
  } catch (error) {
    console.error('❌ Shipway API call failed:', error);
    throw error;
  }
}

/**
 * Sync orders from Shipway
 */
async function syncOrdersFromShipway() {
  try {
    console.log('🔄 Syncing orders from Shipway');
    
    // Import the shipway service (it's already an instance)
    const shipwayService = require('../services/shipwayService');
    
    // Call the sync method
    await shipwayService.syncOrdersToMySQL();
    
    console.log('✅ Orders synced successfully');
    
  } catch (error) {
    console.error('❌ Order sync failed:', error);
    throw error;
  }
}

/**
 * @route   POST /api/orders/bulk-download-labels
 * @desc    Download labels for multiple orders and merge into single PDF
 * @access  Vendor (token required)
 */
router.post('/bulk-download-labels', async (req, res) => {
  const { order_ids, format = 'thermal' } = req.body;
  const token = req.headers['authorization'];
  
  console.log('🔵 BULK DOWNLOAD LABELS REQUEST START');
  console.log('  - order_ids:', order_ids);
  console.log('  - format:', format);
  console.log('  - token received:', token ? 'YES' : 'NO');
  
  if (!order_ids || !Array.isArray(order_ids) || order_ids.length === 0 || !token) {
    console.log('❌ BULK DOWNLOAD LABELS FAILED: Missing required fields');
    return res.status(400).json({ 
      success: false, 
      message: 'order_ids array and Authorization token required' 
    });
  }

  try {
    // Load users from MySQL to get vendor info
    const database = require('../config/database');
    
    // Wait for MySQL initialization
    await database.waitForMySQLInitialization();
    
    if (!database.isMySQLAvailable()) {
      console.log('❌ MySQL connection not available');
      return res.status(500).json({ success: false, message: 'Database connection not available' });
    }
    
    const vendor = await database.getUserByToken(token);
    
    if (!vendor || vendor.active_session !== 'TRUE') {
      console.log('❌ VENDOR NOT FOUND OR INACTIVE ', vendor);
      return res.status(401).json({ success: false, message: 'Invalid or inactive vendor token' });
    }

    console.log('✅ VENDOR FOUND:');
    console.log('  - Email:', vendor.email);
    console.log('  - Warehouse ID:', vendor.warehouseId);

    // Get orders from MySQL
    const orders = await database.getAllOrders();

    const results = [];
    const errors = [];

    // ⚡ PARALLEL PROCESSING OPTIMIZATION
    // Process orders in parallel with controlled concurrency (6 at a time)
    const CONCURRENCY_LIMIT = 6;
    
    console.log(`⚡ Processing ${order_ids.length} orders with concurrency limit of ${CONCURRENCY_LIMIT}`);
    
    // Helper function to process a single order (same logic as before)
    const processSingleOrder = async (orderId) => {
      try {
        console.log(`🔄 Processing order: ${orderId}`);
        
        // Check if this is already a clone order
        const isCloneOrder = orderId.includes('_');
        
        // Get all products for this order_id
        const orderProducts = orders.filter(order => order.order_id === orderId);
        const claimedProducts = orderProducts.filter(order => 
          order.claimed_by === vendor.warehouseId && order.status === 'claimed'
        );

        if (claimedProducts.length === 0) {
          return {
            success: false,
            order_id: orderId,
            error: 'No products claimed by this vendor for this order'
          };
        }

        // ✅ OPTIMIZATION: Check if label already downloaded
        const firstClaimedProduct = claimedProducts[0];
        if (firstClaimedProduct.label_downloaded === 1) {
          console.log(`⚡ BULK: Label already downloaded for ${orderId}, fetching from cache...`);
          
          // Get existing label from labels table
          const existingLabel = await database.getLabelByOrderId(orderId);
          if (existingLabel && existingLabel.label_url) {
            console.log(`✅ BULK: Found cached label for ${orderId}`);
            return {
              success: true,
              order_id: orderId,
              shipping_url: existingLabel.label_url,
              awb: existingLabel.awb || 'N/A'
            };
          } else {
            console.log(`⚠️ BULK: label_downloaded=1 but no cached label found for ${orderId}, generating new one...`);
          }
        }

        // ✅ OPTIMIZATION: Check if label already downloaded
        const firstClaimedProduct = claimedProducts[0];
        if (firstClaimedProduct.label_downloaded === 1) {
          console.log(`⚡ BULK: Label already downloaded for ${orderId}, fetching from cache...`);
          
          // Get existing label from labels table
          const existingLabel = await database.getLabelByOrderId(orderId);
          if (existingLabel && existingLabel.label_url) {
            console.log(`✅ BULK: Found cached label for ${orderId}`);
            results.push({
              order_id: orderId,
              shipping_url: existingLabel.label_url,
              awb: existingLabel.awb || 'N/A'
            });
            continue; // Skip to next order
          } else {
            console.log(`⚠️ BULK: label_downloaded=1 but no cached label found for ${orderId}, generating new one...`);
          }
        }

        let labelResponse;
        if (isCloneOrder) {
          // Already a clone order - direct download
          console.log(`📋 BULK: Processing clone order ${orderId}`);
          labelResponse = await generateLabelForOrder(orderId, claimedProducts, vendor, format);
          
          // Store label and carrier info for clone order
          if (labelResponse.success && labelResponse.data.shipping_url) {
            await database.upsertLabel({
              order_id: orderId,
              label_url: labelResponse.data.shipping_url,
              awb: labelResponse.data.awb,
              carrier_id: labelResponse.data.carrier_id,
<<<<<<< HEAD
              carrier_name: labelResponse.data.carrier_name,
              priority_carrier: labelResponse.data.carrier_id
=======
              carrier_name: labelResponse.data.carrier_name
>>>>>>> 4932a432
            });
            console.log(`✅ BULK: Stored label data for clone order ${orderId}`);
            
            // ✅ Mark label as downloaded in claims table for all claimed products
            for (const product of claimedProducts) {
              await database.updateOrder(product.unique_id, {
                label_downloaded: 1  // Mark as downloaded after successful label generation
              });
              console.log(`  ✅ BULK: Marked product ${product.unique_id} label as downloaded`);
            }
          }
        } else if (orderProducts.length === claimedProducts.length) {
          // Direct download - all products claimed by vendor
          console.log(`📋 BULK: Processing direct download for ${orderId}`);
          labelResponse = await generateLabelForOrder(orderId, claimedProducts, vendor, format);
          
          // Store label and carrier info for direct download
          if (labelResponse.success && labelResponse.data.shipping_url) {
            await database.upsertLabel({
              order_id: orderId,
              label_url: labelResponse.data.shipping_url,
              awb: labelResponse.data.awb,
              carrier_id: labelResponse.data.carrier_id,
<<<<<<< HEAD
              carrier_name: labelResponse.data.carrier_name,
              priority_carrier: labelResponse.data.carrier_id
=======
              carrier_name: labelResponse.data.carrier_name
>>>>>>> 4932a432
            });
            console.log(`✅ BULK: Stored label data for direct download ${orderId}`);
            
            // ✅ Mark label as downloaded in claims table for all claimed products
            for (const product of claimedProducts) {
              await database.updateOrder(product.unique_id, {
                label_downloaded: 1  // Mark as downloaded after successful label generation
              });
              console.log(`  ✅ BULK: Marked product ${product.unique_id} label as downloaded`);
            }
          }
        } else if (claimedProducts.length > 0) {
          // Clone required - some products claimed by vendor
          console.log(`📋 BULK: Processing clone creation for ${orderId}`);
          labelResponse = await handleOrderCloning(orderId, claimedProducts, orderProducts, vendor);
          // Note: handleOrderCloning already stores labels via markLabelAsDownloaded
        } else {
          return {
            success: false,
            order_id: orderId,
            error: 'No products claimed by this vendor for this order'
          };
        }

        if (labelResponse.success) {
          return {
            success: true,
            order_id: orderId,
            shipping_url: labelResponse.data.shipping_url,
            awb: labelResponse.data.awb
          };
        } else {
          return {
            success: false,
            order_id: orderId,
            error: labelResponse.message || 'Label generation failed'
          };
        }

      } catch (error) {
        console.error(`❌ Error processing order ${orderId}:`, error);
        
        // Create notification for this failed order
        try {
          const notificationCreated = await createLabelGenerationNotification(error.message, orderId, vendor);
          console.log(`✅ BULK: Notification created for failed order: ${orderId}`);
        } catch (notificationError) {
          console.error(`⚠️ BULK: Failed to create notification for ${orderId}:`, notificationError.message);
        }
        
        // Return error result
        return {
          success: false,
          order_id: orderId,
          error: error.message,
          userMessage: `Order ${orderId} not assigned, please contact admin`
        };
      }
    };

    // Process orders in controlled parallel batches
    for (let i = 0; i < order_ids.length; i += CONCURRENCY_LIMIT) {
      const batch = order_ids.slice(i, i + CONCURRENCY_LIMIT);
      console.log(`⚡ Processing batch ${Math.floor(i / CONCURRENCY_LIMIT) + 1}: ${batch.length} orders (${i + 1}-${i + batch.length} of ${order_ids.length})`);
      
      // Process batch in parallel using Promise.allSettled
      const batchResults = await Promise.allSettled(
        batch.map(orderId => processSingleOrder(orderId))
      );
      
      // Collect results and errors from batch
      batchResults.forEach((result, index) => {
        if (result.status === 'fulfilled') {
          const orderResult = result.value;
          if (orderResult.success) {
            results.push({
              order_id: orderResult.order_id,
              shipping_url: orderResult.shipping_url,
              awb: orderResult.awb
            });
          } else {
            errors.push({
              order_id: orderResult.order_id,
              error: orderResult.error,
              userMessage: orderResult.userMessage
            });
          }
        } else {
          // Promise rejected (shouldn't happen with proper error handling, but just in case)
          const orderId = batch[index];
          errors.push({
            order_id: orderId,
            error: result.reason?.message || 'Unknown error',
            userMessage: `Order ${orderId} not assigned, please contact admin`
          });
        }
      });
      
      console.log(`✅ Batch ${Math.floor(i / CONCURRENCY_LIMIT) + 1} complete: ${results.length} successful, ${errors.length} failed so far`);
    }

    console.log('📊 BULK DOWNLOAD LABELS COMPLETE:');
    console.log('  - Successful:', results.length);
    console.log('  - Failed:', errors.length);

    if (results.length === 0) {
      return res.status(400).json({
        success: false,
        message: 'No labels could be generated for any of the selected orders. Please contact admin.',
        data: { 
          errors,
          warnings: errors.map(e => e.userMessage || e.error)
        }
      });
    }

    // Generate combined PDF
    try {
      const combinedPdfBuffer = await generateCombinedLabelsPDF(results, format);
      
      // Set response headers for PDF download
      res.setHeader('Content-Type', 'application/pdf');
      
<<<<<<< HEAD
      // Generate filename with format: {vendor_id}_{vendor_city}_{format}_{current_date}
      const currentDate = new Date().toISOString().slice(0, 10).replace(/-/g, ''); // yyyymmdd format
      const vendorId = vendor.warehouseId || 'unknown';
      const vendorCity = (vendor.city || 'unknown').toLowerCase();
      const filename = `${vendorId}_${vendorCity}_${format}_${currentDate}.pdf`;
=======
      // Generate filename with format: {vendor_id}_{vendor_city}_{current_date}
      const currentDate = new Date().toISOString().slice(0, 10).replace(/-/g, ''); // yyyymmdd format
      const vendorId = vendor.warehouseId || 'unknown';
      const vendorCity = (vendor.city || 'unknown').toLowerCase();
      const filename = `${vendorId}_${vendorCity}_${currentDate}.pdf`;
>>>>>>> 4932a432
      
      res.setHeader('Content-Disposition', `attachment; filename="${filename}"`);
      res.setHeader('Content-Length', combinedPdfBuffer.length);
      
      // Add warnings header if there were any failures
      if (errors.length > 0) {
        const warningMessages = errors.map(e => e.userMessage || e.error).join('; ');
        res.setHeader('X-Download-Warnings', Buffer.from(warningMessages).toString('base64'));
        res.setHeader('X-Failed-Orders', JSON.stringify(errors.map(e => e.order_id)));
      }
      
      // Send the PDF buffer
      res.send(combinedPdfBuffer);
      
    } catch (pdfError) {
      console.error('❌ PDF generation failed:', pdfError);
      
      // Fallback: return individual label URLs
      return res.json({
        success: true,
        message: 'Labels generated but PDF combination failed. Returning individual URLs.',
        hasWarnings: errors.length > 0,
        data: {
          labels: results,
          errors,
          warnings: errors.map(e => e.userMessage || e.error),
          total_successful: results.length,
          total_failed: errors.length
        }
      });
    }

  } catch (error) {
    console.error('❌ BULK DOWNLOAD LABELS ERROR:', error);
    return res.status(500).json({ 
      success: false, 
      message: 'Failed to process bulk label download', 
      error: error.message 
    });
  }
});

/**
 * @route   POST /api/orders/download-pdf
 * @desc    Proxy endpoint to download PDF from Shipway (avoids CORS issues)
 * @access  Vendor (token required)
 */
router.post('/download-pdf', async (req, res) => {
  const { pdfUrl } = req.body;
  const token = req.headers['authorization'];
  
  console.log('🔵 DOWNLOAD PDF PROXY REQUEST START');
  console.log('  - PDF URL:', pdfUrl);
  console.log('  - token received:', token ? 'YES' : 'NO');
  
  if (!pdfUrl || !token) {
    console.log('❌ DOWNLOAD PDF PROXY FAILED: Missing required fields');
    return res.status(400).json({ 
      success: false, 
      message: 'pdfUrl and Authorization token required' 
    });
  }

  try {
    // Load users from MySQL to get vendor info
    const database = require('../config/database');
    
    // Wait for MySQL initialization
    await database.waitForMySQLInitialization();
    
    if (!database.isMySQLAvailable()) {
      console.log('❌ MySQL connection not available');
      return res.status(500).json({ success: false, message: 'Database connection not available' });
    }
    
    const vendor = await database.getUserByToken(token);
    
    if (!vendor || vendor.active_session !== 'TRUE') {
      console.log('❌ VENDOR NOT FOUND OR INACTIVE ', vendor);
      return res.status(401).json({ success: false, message: 'Invalid or inactive vendor token' });
    }

    console.log('✅ VENDOR FOUND:');
    console.log('  - Email:', vendor.email);
    console.log('  - Warehouse ID:', vendor.warehouseId);

    // Fetch PDF from Shipway
    console.log('🔄 Fetching PDF from Shipway...');
    const response = await fetch(pdfUrl);
    
    if (!response.ok) {
      throw new Error(`Failed to fetch PDF: ${response.status} ${response.statusText}`);
    }
    
    const pdfBuffer = await response.arrayBuffer();
    
    // Validate that we received a valid buffer
    if (!pdfBuffer || pdfBuffer.byteLength === 0) {
      throw new Error('Received empty or invalid PDF buffer');
    }
    
    console.log('✅ PDF fetched successfully');
    console.log('  - Size:', pdfBuffer.byteLength, 'bytes');
    
    // Set response headers for PDF download
    res.setHeader('Content-Type', 'application/pdf');
    
    // Generate filename with format: {vendor_id}_{vendor_city}_{current_date}
    const currentDate = new Date().toISOString().slice(0, 10).replace(/-/g, ''); // yyyymmdd format
    const vendorId = vendor.warehouseId || 'unknown';
    const vendorCity = (vendor.city || 'unknown').toLowerCase();
    const filename = `${vendorId}_${vendorCity}_${currentDate}.pdf`;
    
    res.setHeader('Content-Disposition', `attachment; filename="${filename}"`);
    res.setHeader('Content-Length', pdfBuffer.byteLength);
    
    // Send the PDF buffer
    res.send(Buffer.from(pdfBuffer));
    
  } catch (error) {
    console.error('❌ DOWNLOAD PDF PROXY ERROR:', error);
    return res.status(500).json({ 
      success: false, 
      message: 'Failed to download PDF', 
      error: error.message 
    });
  }
});

/**
 * Generate combined PDF from multiple label URLs
 * @param {Array} labels - Array of label objects with shipping_url and order_id
 * @param {string} format - Format type: 'thermal', 'a4', or 'four-in-one'
 */
async function generateCombinedLabelsPDF(labels, format = 'thermal') {
  try {
    console.log(`🔄 Generating combined PDF for ${labels.length} labels in ${format} format`);
    
    // Import PDF-lib for PDF manipulation
    const { PDFDocument } = require('pdf-lib');
    
<<<<<<< HEAD
    // Fetch all label PDFs first
    const pdfDocs = [];
    for (const label of labels) {
      try {
        console.log(`  - Fetching label for order ${label.order_id}`);
        
        // Fetch the PDF from the shipping URL
        const response = await fetch(label.shipping_url);
        if (!response.ok) {
          console.log(`    ⚠️ Failed to fetch label for order ${label.order_id}:`, response.status);
          continue;
        }
        
        const pdfBuffer = await response.arrayBuffer();
        const pdf = await PDFDocument.load(pdfBuffer);
        pdfDocs.push({ pdf, orderId: label.order_id });
        
        console.log(`    ✅ Loaded label for order ${label.order_id}`);
        
      } catch (labelError) {
        console.log(`    ❌ Error processing label for order ${label.order_id}:`, labelError.message);
      }
    }
    
    if (pdfDocs.length === 0) {
      throw new Error('No valid label PDFs could be loaded');
    }
    
    const mergedPdf = await PDFDocument.create();
    
    if (format === 'thermal') {
      // Thermal format: Keep original behavior (one label per page)
      console.log('📄 Using thermal format: one label per page');
      
      for (const { pdf, orderId } of pdfDocs) {
        const pages = await mergedPdf.copyPages(pdf, pdf.getPageIndices());
        pages.forEach(page => mergedPdf.addPage(page));
      }
      
    } else if (format === 'a4') {
      // A4 format: One label per A4 page
      console.log('📄 Using A4 format: one label per A4 page');
      
      for (const { pdf, orderId } of pdfDocs) {
        // Create A4 page (595 x 842 points)
        const page = mergedPdf.addPage([595, 842]);
        
        // Get the first page of the label PDF
        const [embeddedPage] = await mergedPdf.embedPages([pdf.getPage(0)]);
        
        // Center the label on the A4 page
        // Assuming thermal label is 288 x 432 points (4x6 inches)
        const labelWidth = 288;
        const labelHeight = 432;
        const x = (595 - labelWidth) / 2;
        const y = (842 - labelHeight) / 2;
        
        page.drawPage(embeddedPage, {
          x,
          y,
          width: labelWidth,
          height: labelHeight
        });
      }
      
    } else if (format === 'four-in-one') {
      // Four-in-one format: 4 labels per A4 page
      console.log('📄 Using four-in-one format: 4 labels per A4 page');
      
      // Process labels in batches of 4
      for (let i = 0; i < pdfDocs.length; i += 4) {
        // Create A4 page (595 x 842 points)
        const page = mergedPdf.addPage([595, 842]);
        
        // Get current batch (up to 4 PDFs)
        const batch = pdfDocs.slice(i, i + 4);
        
        // Positions for 4 labels: top-left, top-right, bottom-left, bottom-right
        // Each label area: 297.5 x 421 points (half of A4)
        const positions = [
          [0, 421],     // top-left
          [297.5, 421], // top-right
          [0, 0],       // bottom-left
          [297.5, 0]    // bottom-right
        ];
        
        // Embed and place each label in the batch
        for (let j = 0; j < batch.length; j++) {
          try {
            const { pdf, orderId } = batch[j];
            const [embeddedPage] = await mergedPdf.embedPages([pdf.getPage(0)]);
            
            // Scale label to fit in the allocated space
            const labelWidth = 297.5;
            const labelHeight = 421;
            
            page.drawPage(embeddedPage, {
              x: positions[j][0],
              y: positions[j][1],
              width: labelWidth,
              height: labelHeight
            });
            
            console.log(`    ✅ Placed label for order ${orderId} at position ${j + 1}`);
            
          } catch (err) {
            console.error(`    ❌ Error placing label for order ${batch[j].orderId}:`, err.message);
          }
        }
=======
    // Create a new PDF document
    const mergedPdf = await PDFDocument.create();
    
    if (format === 'thermal') {
      // ⚡ PARALLEL OPTIMIZATION: Download all PDFs concurrently
      console.log(`⚡ Downloading ${labels.length} PDFs in parallel...`);
      
      // Download all PDFs in parallel
      const downloadPromises = labels.map(async (label) => {
        try {
          console.log(`  - Downloading label for order ${label.order_id}`);
          
          const response = await fetch(label.shipping_url);
          if (!response.ok) {
            console.log(`    ⚠️ Failed to fetch label for order ${label.order_id}:`, response.status);
            return { label, pdfBuffer: null, error: `HTTP ${response.status}` };
          }
          
          const pdfBuffer = await response.arrayBuffer();
          console.log(`    ✅ Downloaded label for order ${label.order_id} (${pdfBuffer.byteLength} bytes)`);
          
          return { label, pdfBuffer, error: null };
        } catch (error) {
          console.log(`    ❌ Error downloading label for order ${label.order_id}:`, error.message);
          return { label, pdfBuffer: null, error: error.message };
        }
      });
      
      // Wait for all downloads to complete
      const downloadResults = await Promise.allSettled(downloadPromises);
      console.log(`✅ All PDFs downloaded, now merging...`);
      
      // Merge PDFs in order (sequentially to maintain order)
      for (const result of downloadResults) {
        if (result.status === 'fulfilled' && result.value.pdfBuffer) {
          try {
            const { label, pdfBuffer } = result.value;
            console.log(`  - Merging label for order ${label.order_id}`);
            
            // Load the PDF
            const pdf = await PDFDocument.load(pdfBuffer);
            
            // Copy all pages from this PDF to the merged PDF
            const pages = await mergedPdf.copyPages(pdf, pdf.getPageIndices());
            pages.forEach(page => mergedPdf.addPage(page));
            
            console.log(`    ✅ Added label for order ${label.order_id}`);
          } catch (labelError) {
            console.log(`    ❌ Error processing label for order ${result.value.label.order_id}:`, labelError.message);
          }
        } else if (result.status === 'fulfilled') {
          console.log(`    ⚠️ Skipping label for order ${result.value.label.order_id}: ${result.value.error}`);
        } else {
          console.log(`    ❌ Promise rejected:`, result.reason?.message);
        }
      }
    } else {
      // For A4 and four-in-one formats, process labels in batches
      console.log(`📄 Processing labels in ${format} format batches`);
      
      // ⚡ PARALLEL OPTIMIZATION: Download all PDFs first
      console.log(`⚡ Downloading ${labels.length} PDFs in parallel for ${format} format...`);
      
      const downloadPromises = labels.map(async (label) => {
        try {
          const response = await fetch(label.shipping_url);
          if (!response.ok) {
            console.log(`    ⚠️ Failed to fetch label for order ${label.order_id}:`, response.status);
            return { label, pdfBuffer: null, error: `HTTP ${response.status}` };
          }
          
          const pdfBuffer = await response.arrayBuffer();
          console.log(`    ✅ Downloaded label for order ${label.order_id} (${pdfBuffer.byteLength} bytes)`);
          
          return { label, pdfBuffer, error: null };
        } catch (error) {
          console.log(`    ❌ Error downloading label for order ${label.order_id}:`, error.message);
          return { label, pdfBuffer: null, error: error.message };
        }
      });
      
      const downloadResults = await Promise.allSettled(downloadPromises);
      console.log(`✅ All PDFs downloaded for ${format} format, now processing...`);
      
      // Extract successful downloads
      const successfulDownloads = downloadResults
        .filter(result => result.status === 'fulfilled' && result.value.pdfBuffer)
        .map(result => result.value);
      
      if (format === 'a4') {
        // A4 format: One label per A4 page
        for (const { label, pdfBuffer } of successfulDownloads) {
          try {
            console.log(`  - Processing A4 label for order ${label.order_id}`);
            
            const a4Page = mergedPdf.addPage([595, 842]); // A4 size in points
            
            const originalPdf = await PDFDocument.load(pdfBuffer);
            const [originalPage] = await mergedPdf.embedPages([originalPdf.getPage(0)]);
            
            // Center the label on the A4 page
            const labelWidth = 288; // 4x6 label width in points
            const labelHeight = 432; // 4x6 label height in points
            const x = (595 - labelWidth) / 2; // Center horizontally
            const y = (842 - labelHeight) / 2; // Center vertically
            
            a4Page.drawPage(originalPage, {
              x: x,
              y: y,
              width: labelWidth,
              height: labelHeight
            });
            
            console.log(`    ✅ Added A4 label for order ${label.order_id}`);
            
          } catch (labelError) {
            console.log(`    ❌ Error processing A4 label for order ${label.order_id}:`, labelError.message);
          }
        }
      } else if (format === 'four-in-one') {
        // Four-in-one format: 4 labels per A4 page
        const batchSize = 4;
        for (let i = 0; i < successfulDownloads.length; i += batchSize) {
          const batch = successfulDownloads.slice(i, i + batchSize);
          console.log(`  - Processing four-in-one batch ${Math.floor(i / batchSize) + 1} (${batch.length} labels)`);
          
          const a4Page = mergedPdf.addPage([595, 842]); // A4 size in points
          
          // Original label dimensions
          const originalLabelWidth = 288; // 4x6 label width in points
          const originalLabelHeight = 432; // 4x6 label height in points
          
          // Layout parameters
          const horizontalMargin = 8; // Side margins
          const topBottomMargin = 3; // Top and bottom margins (reduced)
          const verticalGap = 12; // Gap between top and bottom rows
          
          // Calculate available space
          const availableHeight = 842 - (2 * topBottomMargin) - verticalGap;
          const scaledLabelHeight = availableHeight / 2; // Fit 2 rows perfectly
          const scaledLabelWidth = (scaledLabelHeight / originalLabelHeight) * originalLabelWidth;
          
          // Calculate vertical positions for proper spacing
          const topRowY = 842 - topBottomMargin - scaledLabelHeight;
          const bottomRowY = topBottomMargin;
          
          // Positions for 4 labels: top-left, top-right, bottom-left, bottom-right
          const positions = [
            [horizontalMargin, topRowY], // top-left
            [595 - scaledLabelWidth - horizontalMargin, topRowY], // top-right
            [horizontalMargin, bottomRowY], // bottom-left
            [595 - scaledLabelWidth - horizontalMargin, bottomRowY] // bottom-right
          ];
          
          // Process each label in the batch
          for (let j = 0; j < batch.length; j++) {
            const { label, pdfBuffer } = batch[j];
            const [x, y] = positions[j];
            
            try {
              const originalPdf = await PDFDocument.load(pdfBuffer);
              const [originalPage] = await mergedPdf.embedPages([originalPdf.getPage(0)]);
              
              a4Page.drawPage(originalPage, {
                x: x,
                y: y,
                width: scaledLabelWidth,
                height: scaledLabelHeight
              });
              
              console.log(`    ✅ Added label for order ${label.order_id} at position ${j + 1}`);
              
            } catch (labelError) {
              console.log(`    ❌ Error processing label for order ${label.order_id}:`, labelError.message);
            }
          }
        }
>>>>>>> 4932a432
      }
    } else {
      throw new Error(`Unsupported format: ${format}. Supported formats are: thermal, a4, four-in-one`);
    }
    
    // Save the merged PDF
    const mergedPdfBytes = await mergedPdf.save();
    console.log(`✅ Combined PDF generated successfully in ${format} format`);
    
    return Buffer.from(mergedPdfBytes);
    
  } catch (error) {
    console.error('❌ Combined PDF generation failed:', error);
    throw error;
  }
}

/**
 * @route   POST /api/orders/mark-ready
 * @desc    Mark order as ready for handover by calling Shipway manifest API
 * @access  Vendor (token required)
 */
router.post('/mark-ready', async (req, res) => {
  const { order_id } = req.body;
  const token = req.headers['authorization'];
  
  console.log('🔵 MARK READY REQUEST START');
  console.log('  - order_id:', order_id);
  console.log('  - token received:', token ? 'YES' : 'NO');
  
  if (!order_id || !token) {
    console.log('❌ MARK READY FAILED: Missing required fields');
    return res.status(400).json({ 
      success: false, 
      message: 'order_id and Authorization token required' 
    });
  }

  try {
    // Load users from MySQL to get vendor info
    const database = require('../config/database');
    
    // Wait for MySQL initialization
    await database.waitForMySQLInitialization();
    
    if (!database.isMySQLAvailable()) {
      console.log('❌ MySQL connection not available');
      return res.status(500).json({ success: false, message: 'Database connection not available' });
    }
    
    const vendor = await database.getUserByToken(token);
    
    if (!vendor || vendor.active_session !== 'TRUE') {
      console.log('❌ VENDOR NOT FOUND OR INACTIVE ', vendor);
      return res.status(401).json({ success: false, message: 'Invalid or inactive vendor token' });
    }

    console.log('✅ VENDOR FOUND:');
    console.log('  - Email:', vendor.email);
    console.log('  - Warehouse ID:', vendor.warehouseId);

    // Get orders from MySQL to verify the order belongs to this vendor
    const orders = await database.getAllOrders();
    const orderProducts = orders.filter(order => order.order_id === order_id);
    const claimedProducts = orderProducts.filter(order => 
      order.claimed_by === vendor.warehouseId && order.status === 'claimed'
    );

    if (claimedProducts.length === 0) {
      console.log('❌ No products claimed by this vendor for order:', order_id);
      return res.status(400).json({ 
        success: false, 
        message: 'No products claimed by this vendor for this order' 
      });
    }

    // Check if label is downloaded for all claimed products
    const productsWithoutLabel = claimedProducts.filter(product => product.label_downloaded !== 1);
    if (productsWithoutLabel.length > 0) {
      console.log(`❌ Label not downloaded for order: ${order_id}`);
      return res.status(400).json({ 
        success: false, 
        message: `Label is not yet downloaded for order id - ${order_id}` 
      });
    }

    console.log('✅ Order verification passed');
    console.log('  - Total products in order:', orderProducts.length);
    console.log('  - Products claimed by vendor:', claimedProducts.length);

    // Call Shipway Create Manifest API
    console.log('🔄 Calling Shipway Create Manifest API...');
    const manifestResponse = await callShipwayCreateManifestAPI(order_id);
    
    if (!manifestResponse.success) {
      console.log('❌ Shipway manifest API failed:', manifestResponse.message);
      return res.status(500).json({
        success: false,
        message: 'Failed to create manifest: ' + manifestResponse.message
      });
    }

    console.log('✅ Shipway manifest API successful');

    // Set is_manifest = 1 in labels table first
    console.log('🔄 Setting is_manifest = 1 in labels table...');
    const labelData = {
      order_id: order_id,
      is_manifest: 1
    };
    
    await database.upsertLabel(labelData);
    console.log(`  ✅ Set is_manifest = 1 for order ${order_id}`);

    // Update order status to ready_for_handover after setting is_manifest
    console.log('🔄 Updating order status to ready_for_handover...');
    const now = new Date().toISOString().replace('T', ' ').substring(0, 19);
    
    for (const product of claimedProducts) {
      await database.updateOrder(product.unique_id, {
        status: 'ready_for_handover'
      });
      console.log(`  ✅ Updated product ${product.unique_id} status to ready_for_handover`);
    }

    console.log('🟢 MARK READY SUCCESS');
    console.log(`  - Order ${order_id} marked as ready for handover`);
    console.log(`  - Manifest created successfully`);
    console.log(`  - is_manifest flag set to 1`);

    return res.json({
      success: true,
      message: 'Order marked as ready for handover successfully',
      data: {
        order_id: order_id,
        status: 'ready_for_handover',
        manifest_created: true,
        is_manifest: 1
      }
    });

  } catch (error) {
    console.error('❌ MARK READY ERROR:', error);
    return res.status(500).json({ 
      success: false, 
      message: 'Failed to mark order as ready', 
      error: error.message 
    });
  }
});

/**
 * @route   POST /api/orders/bulk-mark-ready
 * @desc    Mark multiple orders as ready for handover by calling Shipway manifest API
 * @access  Vendor (token required)
 */
router.post('/bulk-mark-ready', async (req, res) => {
  const { order_ids } = req.body;
  const token = req.headers['authorization'];
  
  console.log('🔵 BULK MARK READY REQUEST START');
  console.log('  - order_ids:', order_ids);
  console.log('  - token received:', token ? 'YES' : 'NO');
  
  if (!order_ids || !Array.isArray(order_ids) || order_ids.length === 0 || !token) {
    console.log('❌ BULK MARK READY FAILED: Missing required fields');
    return res.status(400).json({ 
      success: false, 
      message: 'order_ids array and Authorization token required' 
    });
  }

  try {
    // Load users from MySQL to get vendor info
    const database = require('../config/database');
    
    // Wait for MySQL initialization
    await database.waitForMySQLInitialization();
    
    if (!database.isMySQLAvailable()) {
      console.log('❌ MySQL connection not available');
      return res.status(500).json({ success: false, message: 'Database connection not available' });
    }
    
    const vendor = await database.getUserByToken(token);
    
    if (!vendor || vendor.active_session !== 'TRUE') {
      console.log('❌ VENDOR NOT FOUND OR INACTIVE ', vendor);
      return res.status(401).json({ success: false, message: 'Invalid or inactive vendor token' });
    }

    console.log('✅ VENDOR FOUND:');
    console.log('  - Email:', vendor.email);
    console.log('  - Warehouse ID:', vendor.warehouseId);

    // Get orders from MySQL to verify all orders belong to this vendor
    const orders = await database.getAllOrders();
    const successfulOrders = [];
    const failedOrders = [];
    const validOrderIds = [];

    // First, validate all orders
    for (const order_id of order_ids) {
      try {
        console.log(`🔍 Validating order: ${order_id}`);
        
        const orderProducts = orders.filter(order => order.order_id === order_id);
        const claimedProducts = orderProducts.filter(order => 
          order.claimed_by === vendor.warehouseId && order.status === 'claimed'
        );

        if (claimedProducts.length === 0) {
          console.log(`❌ No products claimed by this vendor for order: ${order_id}`);
          failedOrders.push({
            order_id: order_id,
            reason: 'No products claimed by this vendor for this order'
          });
          continue;
        }

        // Check if label is downloaded for all claimed products
        const productsWithoutLabel = claimedProducts.filter(product => product.label_downloaded !== 1);
        if (productsWithoutLabel.length > 0) {
          console.log(`❌ Label not downloaded for order: ${order_id}`);
          failedOrders.push({
            order_id: order_id,
            reason: `Label is not yet downloaded for order id - ${order_id}`
          });
          continue;
        }

        console.log(`✅ Order validation passed for ${order_id}`);
        validOrderIds.push(order_id);

      } catch (error) {
        console.error(`❌ Error validating order ${order_id}:`, error);
        failedOrders.push({
          order_id: order_id,
          reason: error.message
        });
      }
    }

    // If we have valid orders, call the bulk manifest API
    if (validOrderIds.length > 0) {
      console.log(`🔄 Calling Shipway Create Manifest API for ${validOrderIds.length} orders...`);
      console.log(`  - Valid order IDs: ${validOrderIds.join(', ')}`);
      
      const manifestResponse = await callShipwayCreateManifestAPI(validOrderIds);
      
      if (!manifestResponse.success) {
        console.log(`❌ Shipway bulk manifest API failed:`, manifestResponse.message);
        // Add all valid orders to failed list
        validOrderIds.forEach(order_id => {
          failedOrders.push({
            order_id: order_id,
            reason: 'Failed to create manifest: ' + manifestResponse.message
          });
        });
      } else {
        console.log(`✅ Shipway bulk manifest API successful for ${validOrderIds.length} orders`);

        // Process each valid order for database updates
        for (const order_id of validOrderIds) {
          try {
            const orderProducts = orders.filter(order => order.order_id === order_id);
            const claimedProducts = orderProducts.filter(order => 
              order.claimed_by === vendor.warehouseId && order.status === 'claimed'
            );

            // Set is_manifest = 1 in labels table first
            console.log(`🔄 Setting is_manifest = 1 in labels table for ${order_id}...`);
            const labelData = {
              order_id: order_id,
              is_manifest: 1
            };
            
            await database.upsertLabel(labelData);
            console.log(`  ✅ Set is_manifest = 1 for order ${order_id}`);

            // Update order status to ready_for_handover after setting is_manifest
            console.log(`🔄 Updating order status to ready_for_handover for ${order_id}...`);
            
            for (const product of claimedProducts) {
              await database.updateOrder(product.unique_id, {
                status: 'ready_for_handover'
              });
              console.log(`  ✅ Updated product ${product.unique_id} status to ready_for_handover`);
            }

            successfulOrders.push({
              order_id: order_id,
              status: 'ready_for_handover',
              manifest_created: true,
              is_manifest: 1
            });

          } catch (error) {
            console.error(`❌ Error updating order ${order_id}:`, error);
            failedOrders.push({
              order_id: order_id,
              reason: error.message
            });
          }
        }
      }
    }

    console.log('🟢 BULK MARK READY COMPLETE');
    console.log(`  - Successful orders: ${successfulOrders.length}`);
    console.log(`  - Failed orders: ${failedOrders.length}`);

    if (successfulOrders.length === 0) {
      return res.status(400).json({
        success: false,
        message: 'No orders could be marked as ready',
        data: {
          successful_orders: successfulOrders,
          failed_orders: failedOrders,
          total_requested: order_ids.length,
          total_successful: successfulOrders.length,
          total_failed: failedOrders.length
        }
      });
    }

    return res.json({
      success: true,
      message: `Successfully marked ${successfulOrders.length} out of ${order_ids.length} orders as ready for handover`,
      data: {
        successful_orders: successfulOrders,
        failed_orders: failedOrders,
        total_requested: order_ids.length,
        total_successful: successfulOrders.length,
        total_failed: failedOrders.length
      }
    });

  } catch (error) {
    console.error('❌ BULK MARK READY ERROR:', error);
    return res.status(500).json({ 
      success: false, 
      message: 'Failed to mark orders as ready', 
      error: error.message 
    });
  }
});

/**
 * @route   POST /api/orders/refresh
 * @desc    Refresh orders by syncing from Shipway API
 * @access  Vendor (token required)
 */
router.post('/refresh', async (req, res) => {
  const token = req.headers['authorization'];
  
  console.log('🔵 REFRESH ORDERS REQUEST START');
  console.log('  - token received:', token ? 'YES' : 'NO');
  
  if (!token) {
    console.log('❌ REFRESH ORDERS FAILED: Missing token');
    return res.status(400).json({ success: false, message: 'Authorization token required' });
  }

  try {
    // Load users from MySQL to get vendor info
    const database = require('../config/database');
    
    // Wait for MySQL initialization
    await database.waitForMySQLInitialization();
    
    if (!database.isMySQLAvailable()) {
      console.log('❌ MySQL connection not available');
      return res.status(500).json({ success: false, message: 'Database connection not available' });
    }
    
    const vendor = await database.getUserByToken(token);
    
    if (!vendor || vendor.active_session !== 'TRUE') {
      console.log('❌ VENDOR NOT FOUND OR INACTIVE ', vendor);
      return res.status(401).json({ success: false, message: 'Invalid or inactive vendor token' });
    }

    console.log('✅ VENDOR FOUND:');
    console.log('  - Email:', vendor.email);
    console.log('  - Warehouse ID:', vendor.warehouseId);

    // Import shipwayService
    const shipwayService = require('../services/shipwayService');
    
    console.log('🔄 Starting orders sync from Shipway...');
    const result = await shipwayService.syncOrdersToMySQL();
    
    console.log('✅ Orders synced successfully');
    console.log('  - Result:', result);
    
    return res.json({
      success: true,
      message: 'Orders refreshed successfully from Shipway',
      data: {
        sync_result: result,
        timestamp: new Date().toISOString()
      }
    });

  } catch (error) {
    console.error('❌ REFRESH ORDERS ERROR:', error);
    return res.status(500).json({ 
      success: false, 
      message: 'Failed to refresh orders', 
      error: error.message 
    });
  }
});

/**
 * @route   POST /api/orders/reverse
 * @desc    Reverse an order (unclaim it) - handles both cases with and without label download
 * @access  Vendor (token required)
 */
router.post('/reverse', async (req, res) => {
  const { unique_id } = req.body;
  let token = req.headers['authorization'];
  
  // Handle case where token might be an object
  if (typeof token === 'object' && token !== null) {
    console.log('⚠️  Token received as object, attempting to extract string value');
    console.log('  - Object keys:', Object.keys(token));
    console.log('  - Object values:', Object.values(token));
    
    // Try to extract the actual token string
    if (token.token) {
      token = token.token;
    } else if (token.authorization) {
      token = token.authorization;
    } else if (Object.values(token).length === 1) {
      token = Object.values(token)[0];
    } else {
      console.log('❌ Cannot extract token from object');
      token = null;
    }
  }
  
  console.log('🔵 REVERSE REQUEST START');
  console.log('  - unique_id:', unique_id);
  console.log('  - token received:', token ? 'YES' : 'NO');
  console.log('  - token value:', token ? token.substring(0, 8) + '...' : 'null');

  if (!unique_id) {
    console.log('❌ REVERSE FAILED: Missing unique_id');
    return res.status(400).json({ success: false, message: 'unique_id is required' });
  }

  if (!token) {
    console.log('❌ REVERSE FAILED: Missing token');
    return res.status(400).json({ success: false, message: 'Authorization token required' });
  }

  try {
    // Load users from MySQL to get vendor info
    const database = require('../config/database');
    
    // Wait for MySQL initialization
    await database.waitForMySQLInitialization();
    
    if (!database.isMySQLAvailable()) {
      console.log('❌ MySQL connection not available');
      return res.status(500).json({ success: false, message: 'Database connection not available' });
    }
    
    const vendor = await database.getUserByToken(token);
    
    if (!vendor || vendor.active_session !== 'TRUE') {
      console.log('❌ VENDOR NOT FOUND OR INACTIVE ', vendor);
      return res.status(401).json({ success: false, message: 'Invalid or inactive vendor token' });
    }

    console.log('✅ VENDOR FOUND:');
    console.log('  - Email:', vendor.email);
    console.log('  - Warehouse ID:', vendor.warehouseId);

    // Get the order details
    const order = await database.getOrderByUniqueId(unique_id);
    
    if (!order) {
      console.log('❌ ORDER NOT FOUND:', unique_id);
      return res.status(404).json({ success: false, message: 'Order not found' });
    }

    // Check if the order is claimed by this vendor
    if (order.claimed_by !== vendor.warehouseId) {
      console.log('❌ ORDER NOT CLAIMED BY THIS VENDOR');
      console.log('  - Order claimed by:', order.claimed_by);
      console.log('  - Current vendor:', vendor.warehouseId);
      return res.status(403).json({ success: false, message: 'You can only reverse orders claimed by you' });
    }

    console.log('✅ ORDER FOUND AND CLAIMED BY VENDOR');
    console.log('  - Order ID:', order.order_id);
    console.log('  - Status:', order.status);
    console.log('  - Label Downloaded:', order.label_downloaded);

    // Check label_downloaded status
    const isLabelDownloaded = order.label_downloaded === 1 || order.label_downloaded === true || order.label_downloaded === '1';
    
    if (isLabelDownloaded) {
      console.log('🔄 CASE 2: Label downloaded - calling Shipway cancel API');
      
      // Get AWB number from labels table
      const label = await database.getLabelByOrderId(order.order_id);
      
      if (!label || !label.awb) {
        console.log('❌ AWB NOT FOUND for order:', order.order_id);
        return res.status(400).json({ 
          success: false, 
          message: 'AWB number not found for this order. Cannot cancel shipment.' 
        });
      }

      console.log('✅ AWB FOUND:', label.awb);

      // Call Shipway cancel API
      const shipwayService = require('../services/shipwayService');
      
      try {
        const cancelResult = await shipwayService.cancelShipment([label.awb]);
        console.log('✅ SHIPWAY CANCEL SUCCESS:', cancelResult);
      } catch (cancelError) {
        console.log('❌ SHIPWAY CANCEL FAILED:', cancelError.message);
        return res.status(500).json({
          success: false,
          message: 'Failed to cancel shipment. Please try after sometime.',
          error: 'shipway_cancel_failed'
        });
      }

      // Clear label data after successful cancellation
      await database.mysqlConnection.execute(
        'UPDATE labels SET awb = NULL, label_url = NULL, carrier_id = NULL, carrier_name = NULL, priority_carrier = NULL WHERE order_id = ?',
        [order.order_id]
      );
      console.log('✅ LABEL DATA CLEARED');
    } else {
      console.log('🔄 CASE 1: No label downloaded - simple reverse');
    }

    // Clear claim information (both cases)
    await database.mysqlConnection.execute(
      `UPDATE claims SET 
        claimed_by = NULL, 
        claimed_at = NULL, 
        last_claimed_by = NULL, 
        last_claimed_at = NULL, 
        status = 'unclaimed',
<<<<<<< HEAD
        label_downloaded = 0
=======
        label_downloaded = 0,
        priority_carrier = NULL
>>>>>>> 4932a432
      WHERE order_unique_id = ?`,
      [unique_id]
    );

    console.log('✅ CLAIM DATA CLEARED');

    // Get updated order for response
    const updatedOrder = await database.getOrderByUniqueId(unique_id);

    const successMessage = isLabelDownloaded 
      ? 'Shipment cancelled and order reversed successfully'
      : 'Order reversed successfully';

    console.log('✅ REVERSE SUCCESS:', successMessage);

    return res.json({
      success: true,
      message: successMessage,
      data: {
        unique_id: unique_id,
        order_id: order.order_id,
        status: 'unclaimed',
        label_downloaded: false,
        reversed_at: new Date().toISOString(),
        case: isLabelDownloaded ? 'with_label_cancellation' : 'simple_reverse'
      }
    });

  } catch (error) {
    console.error('❌ REVERSE ERROR:', error);
    return res.status(500).json({ 
      success: false, 
      message: 'Failed to reverse order', 
      error: error.message 
    });
  }
});

/**
 * @route   POST /api/orders/reverse-grouped
 * @desc    Reverse a grouped order (multiple products with same order_id) - handles both cases with and without label download
 * @access  Vendor (token required)
 */
router.post('/reverse-grouped', async (req, res) => {
  const { order_id, unique_ids } = req.body;
  let token = req.headers['authorization'];
  
  // Handle case where token might be an object
  if (typeof token === 'object' && token !== null) {
    console.log('⚠️  Token received as object, attempting to extract string value');
    console.log('  - Object keys:', Object.keys(token));
    console.log('  - Object values:', Object.values(token));
    
    // Try to extract the actual token string
    if (token.token) {
      token = token.token;
    } else if (token.authorization) {
      token = token.authorization;
    } else if (Object.values(token).length === 1) {
      token = Object.values(token)[0];
    } else {
      console.log('❌ Cannot extract token from object');
      token = null;
    }
  }
  
  console.log('🔵 REVERSE GROUPED REQUEST START');
  console.log('  - order_id:', order_id);
  console.log('  - unique_ids:', unique_ids);
  console.log('  - token received:', token ? 'YES' : 'NO');
  console.log('  - token value:', token ? token.substring(0, 8) + '...' : 'null');

  if (!order_id) {
    console.log('❌ REVERSE GROUPED FAILED: Missing order_id');
    return res.status(400).json({ success: false, message: 'order_id is required' });
  }

  if (!unique_ids || !Array.isArray(unique_ids) || unique_ids.length === 0) {
    console.log('❌ REVERSE GROUPED FAILED: Missing or invalid unique_ids');
    return res.status(400).json({ success: false, message: 'unique_ids array is required' });
  }

  if (!token) {
    console.log('❌ REVERSE GROUPED FAILED: Missing token');
    return res.status(400).json({ success: false, message: 'Authorization token required' });
  }

  try {
    // Load users from MySQL to get vendor info
    const database = require('../config/database');
    
    // Wait for MySQL initialization
    await database.waitForMySQLInitialization();
    
    if (!database.isMySQLAvailable()) {
      console.log('❌ MySQL connection not available');
      return res.status(500).json({ success: false, message: 'Database connection not available' });
    }
    
    const vendor = await database.getUserByToken(token);
    
    if (!vendor || vendor.active_session !== 'TRUE') {
      console.log('❌ VENDOR NOT FOUND OR INACTIVE ', vendor);
      return res.status(401).json({ success: false, message: 'Invalid or inactive vendor token' });
    }

    console.log('✅ VENDOR FOUND:');
    console.log('  - Email:', vendor.email);
    console.log('  - Warehouse ID:', vendor.warehouseId);

    // Verify all unique_ids belong to the same order_id and filter only those claimed by this vendor
    const orderChecks = await Promise.all(
      unique_ids.map(async (unique_id) => {
        const order = await database.getOrderByUniqueId(unique_id);
        if (!order) {
          return { unique_id, error: 'Order not found', valid: false };
        }
        if (order.order_id !== order_id) {
          return { unique_id, error: 'Order ID mismatch', valid: false };
        }
        if (order.claimed_by !== vendor.warehouseId) {
          return { unique_id, error: 'Not claimed by this vendor', valid: false, claimed_by: order.claimed_by };
        }
        return { unique_id, order, valid: true };
      })
    );

    // Separate valid and invalid orders
    const validOrders = orderChecks.filter(check => check.valid);
    const invalidOrders = orderChecks.filter(check => !check.valid);

    // Check if we have any valid orders to process
    if (validOrders.length === 0) {
      console.log('❌ NO VALID ORDERS FOUND FOR THIS VENDOR');
      return res.status(400).json({
        success: false,
        message: 'No orders found that are claimed by you',
        errors: invalidOrders
      });
    }

    // Log any orders that belong to other vendors (for transparency)
    const otherVendorOrders = invalidOrders.filter(check => check.claimed_by && check.claimed_by !== vendor.warehouseId);
    if (otherVendorOrders.length > 0) {
      console.log('ℹ️ ORDERS CLAIMED BY OTHER VENDORS (will be skipped):', otherVendorOrders.map(o => ({ unique_id: o.unique_id, claimed_by: o.claimed_by })));
    }

    // Get the first valid order to check label_downloaded status
    const firstValidOrder = validOrders[0]?.order;
    const validUniqueIds = validOrders.map(check => check.unique_id);

    console.log('✅ VALID ORDERS IDENTIFIED');
    console.log('  - Order ID:', firstValidOrder.order_id);
    console.log('  - Valid unique_ids:', validUniqueIds);
    console.log('  - Label Downloaded:', firstValidOrder.label_downloaded);
    console.log('  - Total products to process:', validUniqueIds.length);

    // Check label_downloaded status (all products in the group should have the same status)
    const isLabelDownloaded = firstValidOrder.label_downloaded === 1 || firstValidOrder.label_downloaded === true || firstValidOrder.label_downloaded === '1';
    
    if (isLabelDownloaded) {
      console.log('🔄 CASE 2: Label downloaded - calling Shipway cancel API');
      
      // Get AWB number from labels table (only one AWB for the entire order_id)
      const label = await database.getLabelByOrderId(order_id);
      
      if (!label || !label.awb) {
        console.log('❌ AWB NOT FOUND for order:', order_id);
        return res.status(400).json({ 
          success: false, 
          message: 'AWB number not found for this order. Cannot cancel shipment.' 
        });
      }

      console.log('✅ AWB FOUND:', label.awb);

      // Call Shipway cancel API (only once for the entire order)
      const shipwayService = require('../services/shipwayService');
      
      try {
        const cancelResult = await shipwayService.cancelShipment([label.awb]);
        console.log('✅ SHIPWAY CANCEL SUCCESS:', cancelResult);
      } catch (cancelError) {
        console.log('❌ SHIPWAY CANCEL FAILED:', cancelError.message);
        return res.status(500).json({
          success: false,
          message: 'Failed to cancel shipment. Please try after sometime.',
          error: 'shipway_cancel_failed'
        });
      }

      // Clear label data after successful cancellation (only once for the entire order)
      await database.mysqlConnection.execute(
        'UPDATE labels SET awb = NULL, label_url = NULL, carrier_id = NULL, carrier_name = NULL, priority_carrier = NULL WHERE order_id = ?',
        [order_id]
      );
      console.log('✅ LABEL DATA CLEARED');
    } else {
      console.log('🔄 CASE 1: No label downloaded - simple reverse');
    }

    // Clear claim information for ONLY the vendor's products
    console.log('🔄 CLEARING CLAIM DATA FOR VENDOR\'S PRODUCTS');
    const clearResults = await Promise.all(
      validUniqueIds.map(async (unique_id) => {
        try {
          await database.mysqlConnection.execute(
            `UPDATE claims SET 
              claimed_by = NULL, 
              claimed_at = NULL, 
              last_claimed_by = NULL, 
              last_claimed_at = NULL, 
              status = 'unclaimed',
<<<<<<< HEAD
              label_downloaded = 0
=======
              label_downloaded = 0,
              priority_carrier = NULL
>>>>>>> 4932a432
            WHERE order_unique_id = ?`,
            [unique_id]
          );
          return { unique_id, success: true };
        } catch (error) {
          console.log('❌ FAILED TO CLEAR CLAIM DATA FOR:', unique_id, error.message);
          return { unique_id, success: false, error: error.message };
        }
      })
    );

    const failedClears = clearResults.filter(result => !result.success);
    if (failedClears.length > 0) {
      console.log('⚠️ SOME CLAIM DATA CLEARING FAILED:', failedClears);
    }

    console.log('✅ CLAIM DATA CLEARED FOR VENDOR\'S PRODUCTS');

    const successMessage = isLabelDownloaded 
      ? `Shipment cancelled and ${validUniqueIds.length} products reversed successfully`
      : `${validUniqueIds.length} products reversed successfully`;

    console.log('✅ REVERSE GROUPED SUCCESS:', successMessage);

    return res.json({
      success: true,
      message: successMessage,
      data: {
        order_id: order_id,
        unique_ids: validUniqueIds, // Only the vendor's products
        status: 'unclaimed',
        label_downloaded: false,
        reversed_at: new Date().toISOString(),
        case: isLabelDownloaded ? 'with_label_cancellation' : 'simple_reverse',
        products_processed: validUniqueIds.length,
        failed_clears: failedClears.length,
        skipped_products: otherVendorOrders.length, // Products claimed by other vendors
        total_requested: unique_ids.length
      }
    });

  } catch (error) {
    console.error('❌ REVERSE GROUPED ERROR:', error);
    return res.status(500).json({ 
      success: false, 
      message: 'Failed to reverse grouped order', 
      error: error.message 
    });
  }
});

/**
 * @route   POST /api/orders/auto-reverse-expired
 * @desc    Automatically reverse orders that have been claimed for 24+ hours without label download
 * @access  Admin/Superadmin only (or can be called by cron job)
 */
router.post('/auto-reverse-expired', authenticateBasicAuth, requireAdminOrSuperadmin, async (req, res) => {
  console.log('🔄 AUTO-REVERSE EXPIRED ORDERS REQUEST START');
  
  try {
    const autoReversalService = require('../services/autoReversalService');
    const result = await autoReversalService.executeAutoReversal();
    
    if (result.success) {
      return res.json(result);
    } else {
      return res.status(500).json(result);
    }

  } catch (error) {
    console.error('❌ AUTO-REVERSE ERROR:', error);
    return res.status(500).json({
      success: false,
      message: 'Failed to auto-reverse expired orders',
      error: error.message
    });
  }
});

/**
 * @route   GET /api/orders/auto-reverse-stats
 * @desc    Get auto-reversal service statistics
 * @access  Admin/Superadmin only
 */
router.get('/auto-reverse-stats', authenticateBasicAuth, requireAdminOrSuperadmin, async (req, res) => {
  try {
    const autoReversalService = require('../services/autoReversalService');
    const stats = autoReversalService.getStats();
    
    res.json({
      success: true,
      data: stats
    });
  } catch (error) {
    console.error('❌ GET AUTO-REVERSE STATS ERROR:', error);
    return res.status(500).json({
      success: false,
      message: 'Failed to get auto-reversal statistics',
      error: error.message
    });
  }
});

module.exports = router; <|MERGE_RESOLUTION|>--- conflicted
+++ resolved
@@ -5,129 +5,6 @@
 const fetch = require('node-fetch');
 const { authenticateBasicAuth, requireAdminOrSuperadmin } = require('../middleware/auth');
 const carrierServiceabilityService = require('../services/carrierServiceabilityService');
-
-/**
-/**
- * Helper function to create notification when label generation fails
- * @param {string} errorMessage - The error message from Shipway API
- * @param {string} orderId - The order ID that failed
- * @param {Object} vendor - The vendor object with id, name, warehouseId
- */
-async function createLabelGenerationNotification(errorMessage, orderId, vendor) {
-  try {
-    console.log('📢 Creating notification for label generation error...');
-    console.log('  - Error:', errorMessage);
-    console.log('  - Order ID:', orderId);
-    console.log('  - Vendor:', vendor.name);
-    
-    const database = require('../config/database');
-    let notificationData = null;
-
-    // Pattern 1: Insufficient Shipping Balance
-    if (errorMessage.toLowerCase().includes('insufficient') && errorMessage.toLowerCase().includes('balance')) {
-      console.log('✅ Detected: Insufficient Shipping Balance error');
-      
-      // Extract carrier_id from message (format: "carrier id {carrier_id}")
-      const carrierMatch = errorMessage.match(/carrier\s+id\s+(\d+)/i);
-      const carrierId = carrierMatch ? carrierMatch[1] : null;
-      
-      notificationData = {
-        type: 'low_balance',
-        severity: 'high',
-        title: `Add balance to shipway wallet - Order ${orderId}`,
-        message: errorMessage,
-        order_id: orderId,
-        vendor_id: vendor.id,
-        vendor_name: vendor.name,
-        vendor_warehouse_id: vendor.warehouseId,
-        metadata: carrierId ? JSON.stringify({ carrier_attempted: carrierId }) : null,
-        error_details: 'Please add balance to shipway wallet and reassign this order'
-      };
-    }
-    
-    // Pattern 2: Delivery pincode not serviceable
-    else if (errorMessage.toLowerCase().includes('pincode') && errorMessage.toLowerCase().includes('serviceable')) {
-      console.log('✅ Detected: Delivery pincode not serviceable error');
-      
-      // Extract carrier_id from message (format: "carrier id {carrier_id}")
-      const carrierMatch = errorMessage.match(/carrier\s+id\s+(\d+)/i);
-      const carrierId = carrierMatch ? carrierMatch[1] : null;
-      
-      // Extract pincode from message (format: "({pincode})" at end)
-      const pincodeMatch = errorMessage.match(/\((\d{6})\)/);
-      const pincode = pincodeMatch ? pincodeMatch[1] : null;
-      
-      notificationData = {
-        type: 'carrier_unavailable',
-        severity: 'high',
-        title: `Delivery pincode not serviceable - Order ${orderId}`,
-        message: errorMessage,
-        order_id: orderId,
-        vendor_id: vendor.id,
-        vendor_name: vendor.name,
-        vendor_warehouse_id: vendor.warehouseId,
-        metadata: JSON.stringify({
-          carrier_attempted: carrierId,
-          pincode: pincode
-        }),
-        error_details: 'Check the serviceability of carrier manually in shipway and assign to vendor'
-      };
-    }
-    
-    // Pattern 3: Order already exists error
-    else if (errorMessage.toLowerCase().includes('order already exists')) {
-      console.log('✅ Detected: Order already exists error');
-      
-      notificationData = {
-        type: 'shipment_assignment_error',
-        severity: 'high',
-        title: `Order already exists in Shipway - Order ${orderId}`,
-        message: errorMessage,
-        order_id: orderId,
-        vendor_id: vendor.id,
-        vendor_name: vendor.name,
-        vendor_warehouse_id: vendor.warehouseId,
-        metadata: null,
-        error_details: 'Enter a valid store code or check if order was previously created. or check if vendor failure rate is high and vendor is blocked'
-      };
-    }
-    
-    // If we identified a pattern, create the notification
-    if (notificationData) {
-      console.log('📝 Creating notification in database:', notificationData);
-      
-      // Insert notification into database
-      await database.query(
-        `INSERT INTO notifications 
-        (type, severity, title, message, order_id, vendor_id, vendor_name, vendor_warehouse_id, metadata, error_details)
-        VALUES (?, ?, ?, ?, ?, ?, ?, ?, ?, ?)`,
-        [
-          notificationData.type,
-          notificationData.severity,
-          notificationData.title,
-          notificationData.message,
-          notificationData.order_id,
-          notificationData.vendor_id,
-          notificationData.vendor_name,
-          notificationData.vendor_warehouse_id,
-          notificationData.metadata,
-          notificationData.error_details
-        ]
-      );
-      
-      console.log('✅ Notification created successfully');
-      return true;
-    } else {
-      console.log('⚠️ No matching error pattern found for notification');
-      return false;
-    }
-    
-  } catch (error) {
-    console.error('❌ Failed to create notification:', error);
-    // Don't throw error - we don't want notification creation failure to break label generation
-    return false;
-  }
-}
 
 /**
  * @route   GET /api/orders
@@ -317,23 +194,8 @@
       last_claimed_at: now
     };
     
-<<<<<<< HEAD
     // Carrier assignment moved to label download process
     console.log('ℹ️ Carrier assignment will happen during label download');
-=======
-    // Assign top 3 priority carriers during claim
-    console.log('🚚 ASSIGNING TOP 3 PRIORITY CARRIERS...');
-    let priorityCarrier = '';
-    try {
-      priorityCarrier = await carrierServiceabilityService.getTop3PriorityCarriers(order);
-      console.log(`✅ Top 3 carriers assigned: ${priorityCarrier}`);
-      updatedOrder.priority_carrier = priorityCarrier;
-    } catch (carrierError) {
-      console.log(`⚠️ Carrier assignment failed: ${carrierError.message}`);
-      console.log('  - Order will be claimed without priority carriers');
-      updatedOrder.priority_carrier = '';
-    }
->>>>>>> 4932a432
     
     // Now save everything to MySQL in one go
     console.log('💾 SAVING TO MYSQL');
@@ -448,23 +310,8 @@
         last_claimed_at: now
       };
       
-<<<<<<< HEAD
       // Carrier assignment moved to label download process
       console.log(`ℹ️ Carrier assignment for order ${order.order_id} will happen during label download`);
-=======
-      // Assign top 3 priority carriers during claim
-      console.log(`🚚 ASSIGNING TOP 3 PRIORITY CARRIERS for ${order.order_id}...`);
-      let priorityCarrier = '';
-      try {
-        priorityCarrier = await carrierServiceabilityService.getTop3PriorityCarriers(order);
-        console.log(`✅ Top 3 carriers assigned: ${priorityCarrier}`);
-        updatedOrder.priority_carrier = priorityCarrier;
-      } catch (carrierError) {
-        console.log(`⚠️ Carrier assignment failed: ${carrierError.message}`);
-        console.log('  - Order will be claimed without priority carriers');
-        updatedOrder.priority_carrier = '';
-      }
->>>>>>> 4932a432
       
       // Now save everything to MySQL in one go
       const finalUpdatedOrder = await database.updateOrder(unique_id, {
@@ -521,11 +368,6 @@
   console.log('📥 Request Method:', req.method);
   console.log('📥 Request URL:', req.url);
   console.log('📥 Request IP:', req.ip);
-  
-  // Extract pagination parameters
-  const page = parseInt(req.query.page) || 1;
-  const limit = parseInt(req.query.limit) || 50;
-  console.log('📄 Pagination params:', { page, limit });
   
   let token = req.headers['authorization'];
   console.log('\n🔑 TOKEN ANALYSIS:');
@@ -618,7 +460,6 @@
           label_downloaded: order.label_downloaded, // Add label_downloaded field
           total_value: 0,
           total_products: 0,
-          total_quantity: 0,
           products: []
         };
       }
@@ -635,10 +476,8 @@
       
       // Update totals
       const productValue = parseFloat(order.value || order.price || 0);
-      const productQuantity = parseInt(order.quantity || 1);
       groupedOrders[orderId].total_value += productValue;
       groupedOrders[orderId].total_products += 1;
-      groupedOrders[orderId].total_quantity += productQuantity;
     });
     
     // Convert to array and sort by order_date (exact same logic as original Excel flow)
@@ -649,36 +488,13 @@
     });
     
     console.log('📊 Grouped orders processed:', groupedOrdersArray.length);
-    
-    // Apply pagination
-    const totalCount = groupedOrdersArray.length;
-    const startIndex = (page - 1) * limit;
-    const endIndex = startIndex + limit;
-    const paginatedOrders = groupedOrdersArray.slice(startIndex, endIndex);
-    const hasMore = endIndex < totalCount;
-    
-    console.log('📄 Pagination applied:');
-    console.log('  - Total orders:', totalCount);
-    console.log('  - Page:', page);
-    console.log('  - Limit:', limit);
-    console.log('  - Start index:', startIndex);
-    console.log('  - End index:', endIndex);
-    console.log('  - Returned orders:', paginatedOrders.length);
-    console.log('  - Has more:', hasMore);
     console.log('🟢 GROUPED ORDERS SUCCESS');
     
     const responseData = { 
       success: true, 
       data: { 
-        groupedOrders: paginatedOrders,
-        pagination: {
-          page: page,
-          limit: limit,
-          total: totalCount,
-          hasMore: hasMore,
-          returnedCount: paginatedOrders.length
-        },
-        totalOrders: totalCount,
+        groupedOrders: groupedOrdersArray,
+        totalOrders: groupedOrdersArray.length,
         totalProducts: vendorOrders.length
       }
     };
@@ -767,8 +583,6 @@
         customer_name: order.customer_name || order.customer || 'N/A',
         vendor_name: vendorName,
         product_name: order.product_name || order.product || 'N/A',
-        product_code: order.product_code || order.sku || 'N/A',
-        quantity: order.quantity || '1',
         status,
         value: order.value || order.price || order.selling_price || '0',
         priority: order.priority || 'medium',
@@ -1014,12 +828,7 @@
           const result = await database.updateOrder(uid, {
             status: 'unclaimed',
             claimed_by: '',
-<<<<<<< HEAD
             claimed_at: null
-=======
-            claimed_at: null,
-            priority_carrier: ''
->>>>>>> 4932a432
           });
           
           if (result.success) {
@@ -1091,8 +900,7 @@
     const updatedOrder = await database.updateOrder(unique_id, {
       status: 'unclaimed',
       claimed_by: '',
-      claimed_at: null,
-      priority_carrier: ''
+      claimed_at: null
       // Keep last_claimed_by and last_claimed_at for history
     });
     
@@ -1276,12 +1084,11 @@
  * @access  Vendor (token required)
  */
 router.post('/download-label', async (req, res) => {
-  const { order_id, format = 'thermal' } = req.body;
+  const { order_id } = req.body;
   const token = req.headers['authorization'];
   
   console.log('🔵 DOWNLOAD LABEL REQUEST START');
   console.log('  - order_id:', order_id);
-  console.log('  - format:', format);
   console.log('  - token received:', token ? 'YES' : 'NO');
   
   if (!order_id || !token) {
@@ -1289,9 +1096,6 @@
     return res.status(400).json({ success: false, message: 'order_id and Authorization token required' });
   }
 
-  // Declare vendor outside try block so it's accessible in catch block
-  let vendor = null;
-  
   try {
     // Load users from MySQL to get vendor info
     const database = require('../config/database');
@@ -1307,7 +1111,7 @@
     console.log('🔍 DOWNLOAD LABEL DEBUG:');
     console.log('  - Token received:', token ? token.substring(0, 20) + '...' : 'null');
     
-    vendor = await database.getUserByToken(token);
+    const vendor = await database.getUserByToken(token);
     
     if (!vendor || vendor.active_session !== 'TRUE') {
       console.log('❌ VENDOR NOT FOUND OR INACTIVE ', vendor);
@@ -1395,7 +1199,7 @@
       // Condition 1: Direct download - all products claimed by vendor
       console.log('✅ CONDITION 1: Direct download - all products claimed by vendor');
       
-      const labelResponse = await generateLabelForOrder(order_id, claimedProducts, vendor, format);
+      const labelResponse = await generateLabelForOrder(order_id, claimedProducts, vendor);
       
       // Store label in cache after successful generation
       if (labelResponse.success && labelResponse.data.shipping_url) {
@@ -1405,12 +1209,8 @@
             label_url: labelResponse.data.shipping_url,
             awb: labelResponse.data.awb,
             carrier_id: labelResponse.data.carrier_id,
-<<<<<<< HEAD
             carrier_name: labelResponse.data.carrier_name,
             priority_carrier: labelResponse.data.carrier_id
-=======
-            carrier_name: labelResponse.data.carrier_name
->>>>>>> 4932a432
           };
           
           console.log(`📦 Storing label data for direct download:`, labelDataToStore);
@@ -1433,81 +1233,14 @@
         }
       }
       
-      // Handle different formats for single label download
-      if (format === 'thermal') {
-        return res.json(labelResponse);
-      } else {
-        // For A4 and four-in-one formats, generate formatted PDF
-        try {
-          console.log(`🔄 Generating ${format} format PDF for single label`);
-          
-          const formattedPdfBuffer = await generateCombinedLabelsPDF([{
-            order_id: order_id,
-            shipping_url: labelResponse.data.shipping_url,
-            awb: labelResponse.data.awb
-          }], format);
-          
-          // Set response headers for PDF download
-          res.setHeader('Content-Type', 'application/pdf');
-          
-          // Generate filename with format: {vendor_id}_{vendor_city}_{format}_{current_date}
-          const currentDate = new Date().toISOString().slice(0, 10).replace(/-/g, ''); // yyyymmdd format
-          const vendorId = vendor.warehouseId || 'unknown';
-          const vendorCity = (vendor.city || 'unknown').toLowerCase();
-          const filename = `${vendorId}_${vendorCity}_${format}_${currentDate}.pdf`;
-          
-          res.setHeader('Content-Disposition', `attachment; filename="${filename}"`);
-          res.setHeader('Content-Length', formattedPdfBuffer.length);
-          
-          // Send the PDF buffer
-          res.send(formattedPdfBuffer);
-          
-        } catch (pdfError) {
-          console.error('❌ Single label PDF generation failed:', pdfError);
-          return res.json(labelResponse); // Fallback to original response
-        }
-      }
+      return res.json(labelResponse);
       
     } else if (claimedProducts.length > 0) {
       // Condition 2: Clone required - some products claimed by vendor
       console.log('🔄 CONDITION 2: Clone required - some products claimed by vendor');
       
-      const cloneResponse = await handleOrderCloning(order_id, claimedProducts, orderProducts, vendor, format);
-      
-      // Handle different formats for clone response
-      if (format === 'thermal') {
-        return res.json(cloneResponse);
-      } else {
-        // For A4 and four-in-one formats, generate formatted PDF
-        try {
-          console.log(`🔄 Generating ${format} format PDF for clone label`);
-          
-          const formattedPdfBuffer = await generateCombinedLabelsPDF([{
-            order_id: cloneResponse.data.clone_order_id || order_id,
-            shipping_url: cloneResponse.data.shipping_url,
-            awb: cloneResponse.data.awb
-          }], format);
-          
-          // Set response headers for PDF download
-          res.setHeader('Content-Type', 'application/pdf');
-          
-          // Generate filename with format: {vendor_id}_{vendor_city}_{format}_{current_date}
-          const currentDate = new Date().toISOString().slice(0, 10).replace(/-/g, ''); // yyyymmdd format
-          const vendorId = vendor.warehouseId || 'unknown';
-          const vendorCity = (vendor.city || 'unknown').toLowerCase();
-          const filename = `${vendorId}_${vendorCity}_${format}_${currentDate}.pdf`;
-          
-          res.setHeader('Content-Disposition', `attachment; filename="${filename}"`);
-          res.setHeader('Content-Length', formattedPdfBuffer.length);
-          
-          // Send the PDF buffer
-          res.send(formattedPdfBuffer);
-          
-        } catch (pdfError) {
-          console.error('❌ Clone label PDF generation failed:', pdfError);
-          return res.json(cloneResponse); // Fallback to original response
-        }
-      }
+      const cloneResponse = await handleOrderCloning(order_id, claimedProducts, orderProducts, vendor);
+      return res.json(cloneResponse);
       
     } else {
       // No products claimed by this vendor
@@ -1520,29 +1253,10 @@
 
   } catch (error) {
     console.error('❌ DOWNLOAD LABEL ERROR:', error);
-    
-    // Create notification for specific error patterns (only if vendor is defined)
-    let notificationCreated = false;
-    if (vendor) {
-      try {
-        notificationCreated = await createLabelGenerationNotification(error.message, order_id, vendor);
-        console.log('✅ Notification created for failed order:', order_id);
-      } catch (notificationError) {
-        console.error('⚠️ Failed to create notification (non-blocking):', notificationError.message);
-      }
-    } else {
-      console.log('⚠️ Skipping notification creation - vendor not authenticated');
-    }
-    
-    // Return a user-friendly response with warning message
-    return res.status(200).json({ 
-      success: false,
-      warning: true,
-      message: `Order ${order_id} not assigned, please contact admin`,
-      userMessage: `Order ${order_id} not assigned, please contact admin`,
-      error: error.message,
-      notificationCreated: notificationCreated,
-      order_id: order_id
+    return res.status(500).json({ 
+      success: false, 
+      message: 'Failed to download label', 
+      error: error.message 
     });
   }
 });
@@ -1550,7 +1264,7 @@
 /**
  * Generate label for an order (Condition 1: Direct download)
  */
-async function generateLabelForOrder(orderId, products, vendor, format = 'thermal') {
+async function generateLabelForOrder(orderId, products, vendor) {
   try {
     console.log('🔄 Generating label for order:', orderId);
     
@@ -1567,7 +1281,6 @@
       throw new Error(`Original order not found in raw_shipway_orders.json for order ID: ${originalOrderId}`);
     }
 
-<<<<<<< HEAD
     // STEP 1: Assign carrier for the current order_id (original or clone)
     console.log(`🚚 ASSIGNING PRIORITY CARRIER for order ${orderId}...`);
     let assignedCarrier = null;
@@ -1612,129 +1325,9 @@
 
     // Prepare request body for PUSH Order with Label Generation API
     const requestBody = prepareShipwayRequestBody(orderId, products, originalOrder, vendor, true); // true for label generation
-=======
-    // STEP 1: Get top 3 priority carriers from the first product
-    console.log(`🚚 RETRIEVING TOP 3 PRIORITY CARRIERS for order ${orderId}...`);
-    const firstProduct = products[0];
-    const priorityCarrierStr = firstProduct.priority_carrier || '[]';
-    
-    console.log(`  - Priority carrier string: ${priorityCarrierStr}`);
-    
-    let priorityCarriers = [];
-    try {
-      priorityCarriers = JSON.parse(priorityCarrierStr);
-      if (!Array.isArray(priorityCarriers)) {
-        priorityCarriers = [];
-      }
-    } catch (parseError) {
-      console.log(`⚠️ Failed to parse priority_carrier: ${parseError.message}`);
-      priorityCarriers = [];
-    }
-    
-    console.log(`  - Parsed carriers: ${JSON.stringify(priorityCarriers)}`);
-    
-    if (priorityCarriers.length === 0) {
-      console.log(`❌ No priority carriers available for order ${orderId}`);
-      throw new Error('No priority carriers assigned to this order. Please contact admin.');
-    }
-    
-    // Get carrier details from database for name lookup
-    const database = require('../config/database');
-    const carrierServiceabilityService = require('../services/carrierServiceabilityService');
-    const allCarriers = await carrierServiceabilityService.readCarriersFromDatabase();
-    const carrierMap = new Map(allCarriers.map(c => [c.carrier_id, c]));
-    
-    // STEP 2: Try each carrier in sequence with fallback logic
-    console.log(`🔄 Attempting label generation with ${priorityCarriers.length} carriers...`);
-    
-    let assignedCarrier = null;
-    let response = null;
-    let lastError = null;
-    
-    for (let i = 0; i < priorityCarriers.length; i++) {
-      const carrierId = priorityCarriers[i];
-      const carrierInfo = carrierMap.get(carrierId);
-      const carrierName = carrierInfo ? carrierInfo.carrier_name : `Carrier ${carrierId}`;
-      
-      console.log(`\n🔹 ATTEMPT ${i + 1}/${priorityCarriers.length}: Trying carrier ${carrierId} (${carrierName})`);
-      
-      try {
-        // Create a modified products array with this specific carrier
-        const modifiedProducts = products.map(p => ({
-          ...p,
-          priority_carrier: carrierId
-        }));
-        
-        // Prepare request body with this carrier
-        const requestBody = prepareShipwayRequestBody(orderId, modifiedProducts, originalOrder, vendor, true);
-        
-        console.log(`  - Calling Shipway API with carrier ${carrierId}...`);
-        
-        // Call Shipway API
-        response = await callShipwayPushOrderAPI(requestBody, true);
-        
-        // If we reach here, API call succeeded
-        assignedCarrier = {
-          carrier_id: carrierId,
-          carrier_name: carrierName
-        };
-        
-        console.log(`✅ SUCCESS: Label generated with carrier ${carrierId} (${carrierName})`);
-        break; // Exit loop on success
-        
-      } catch (error) {
-        lastError = error;
-        const errorMessage = error.message || '';
-        
-        console.log(`  ❌ FAILED with carrier ${carrierId}: ${errorMessage}`);
-        
-        // Check if error is "Delivery pincode is not serviceable"
-        if (errorMessage.toLowerCase().includes('delivery pincode is not serviceable') || 
-            errorMessage.toLowerCase().includes('pincode is not serviceable') ||
-            errorMessage.toLowerCase().includes('pincode not serviceable')) {
-          
-          console.log(`  ⚠️ Pincode not serviceable with carrier ${carrierId}, trying next carrier...`);
-          
-          // Continue to next carrier
-          if (i < priorityCarriers.length - 1) {
-            continue;
-          } else {
-            console.log(`  ❌ All carriers exhausted for pincode serviceability`);
-            // Create notification for admin
-            try {
-              await createLabelGenerationNotification(
-                `All ${priorityCarriers.length} priority carriers failed for order ${orderId} due to pincode not serviceable`,
-                orderId,
-                vendor
-              );
-            } catch (notifError) {
-              console.log(`⚠️ Failed to create notification: ${notifError.message}`);
-            }
-            throw new Error('Unable to perform action. Kindly contact Admin');
-          }
-        } else {
-          // Different error - stop trying and throw
-          console.log(`  ❌ Non-serviceable error encountered, stopping attempts`);
-          console.log(`  - Error details: ${errorMessage}`);
-          
-          // Create notification for admin
-          try {
-            await createLabelGenerationNotification(errorMessage, orderId, vendor);
-          } catch (notifError) {
-            console.log(`⚠️ Failed to create notification: ${notifError.message}`);
-          }
-          
-          throw new Error('Unable to perform action. Kindly contact Admin');
-        }
-      }
-    }
->>>>>>> 4932a432
-    
-    // If we exhausted all carriers without success
-    if (!assignedCarrier || !response) {
-      console.log(`❌ All ${priorityCarriers.length} carriers failed for order ${orderId}`);
-      throw new Error('Unable to perform action. Kindly contact Admin');
-    }
+    
+    // Call Shipway API
+    const response = await callShipwayPushOrderAPI(requestBody, true); // true for label generation
     
     console.log('🔍 Shipway API Response Structure:');
     console.log('  - Full response:', JSON.stringify(response, null, 2));
@@ -1765,7 +1358,6 @@
     console.log('  - Shipping URL:', shipping_url);
     console.log('  - AWB:', awb);
     
-<<<<<<< HEAD
     return {
       success: true,
       message: 'Label generated successfully',
@@ -1775,60 +1367,8 @@
         order_id: orderId,
         carrier_id: assignedCarrier.carrier_id,
         carrier_name: assignedCarrier.carrier_name
-=======
-    // Handle different formats
-    if (format === 'thermal') {
-      // For thermal format, return the original label URL
-      return {
-        success: true,
-        message: 'Label generated successfully',
-        data: {
-          shipping_url: shipping_url,
-          awb: awb,
-          order_id: orderId,
-          carrier_id: assignedCarrier.carrier_id,
-          carrier_name: assignedCarrier.carrier_name
-        }
-      };
-    } else {
-      // For A4 and four-in-one formats, generate a PDF with appropriate layout
-      console.log(`🔄 Generating ${format} format PDF...`);
-      
-      try {
-        const formattedPdfBuffer = await generateFormattedLabelPDF(shipping_url, format);
-        
-        // Create a temporary file or return the buffer directly
-        // For now, we'll return the buffer and let the frontend handle it
-        return {
-          success: true,
-          message: `${format} format label generated successfully`,
-          data: {
-            shipping_url: shipping_url, // Keep original for reference
-            awb: awb,
-            order_id: orderId,
-            carrier_id: assignedCarrier.carrier_id,
-            carrier_name: assignedCarrier.carrier_name,
-            formatted_pdf: formattedPdfBuffer.toString('base64'), // Base64 encoded PDF
-            format: format
-          }
-        };
-      } catch (pdfError) {
-        console.error('❌ PDF formatting failed:', pdfError);
-        // Fallback to original thermal label
-        return {
-          success: true,
-          message: 'Label generated successfully (fallback to thermal format)',
-          data: {
-            shipping_url: shipping_url,
-            awb: awb,
-            order_id: orderId,
-            carrier_id: assignedCarrier.carrier_id,
-            carrier_name: assignedCarrier.carrier_name
-          }
-        };
->>>>>>> 4932a432
       }
-    }
+    };
     
   } catch (error) {
     console.error('❌ Label generation failed:', error);
@@ -1837,107 +1377,9 @@
 }
 
 /**
- * Generate formatted label PDF based on format type
- */
-async function generateFormattedLabelPDF(shippingUrl, format) {
-  try {
-    console.log(`🔄 Generating ${format} format PDF from URL: ${shippingUrl}`);
-    
-    // Import PDF-lib for PDF manipulation
-    const { PDFDocument } = require('pdf-lib');
-    
-    // Fetch the original PDF from the shipping URL
-    const response = await fetch(shippingUrl);
-    if (!response.ok) {
-      throw new Error(`Failed to fetch label PDF: ${response.status}`);
-    }
-    
-    const originalPdfBuffer = await response.arrayBuffer();
-    const originalPdf = await PDFDocument.load(originalPdfBuffer);
-    
-    // Create a new PDF document
-    const formattedPdf = await PDFDocument.create();
-    
-    if (format === 'a4') {
-      // A4 format: One label per A4 page
-      console.log('📄 Creating A4 format (one label per page)');
-      
-      const a4Page = formattedPdf.addPage([595, 842]); // A4 size in points
-      const [originalPage] = await formattedPdf.embedPages([originalPdf.getPage(0)]);
-      
-      // Center the label on the A4 page
-      const labelWidth = 288; // 4x6 label width in points
-      const labelHeight = 432; // 4x6 label height in points
-      const x = (595 - labelWidth) / 2; // Center horizontally
-      const y = (842 - labelHeight) / 2; // Center vertically
-      
-      a4Page.drawPage(originalPage, {
-        x: x,
-        y: y,
-        width: labelWidth,
-        height: labelHeight
-      });
-      
-    } else if (format === 'four-in-one') {
-      // Four-in-one format: 4 labels per A4 page
-      console.log('📄 Creating four-in-one format (4 labels per A4 page)');
-      
-      const a4Page = formattedPdf.addPage([595, 842]); // A4 size in points
-      const [originalPage] = await formattedPdf.embedPages([originalPdf.getPage(0)]);
-      
-      // Original label dimensions
-      const originalLabelWidth = 288; // 4x6 label width in points
-      const originalLabelHeight = 432; // 4x6 label height in points
-      
-      // Layout parameters
-      const horizontalMargin = 8; // Side margins
-      const topBottomMargin = 3; // Top and bottom margins (reduced)
-      const verticalGap = 12; // Gap between top and bottom rows
-      
-      // Calculate available space
-      const availableHeight = 842 - (2 * topBottomMargin) - verticalGap;
-      const scaledLabelHeight = availableHeight / 2; // Fit 2 rows perfectly
-      const scaledLabelWidth = (scaledLabelHeight / originalLabelHeight) * originalLabelWidth;
-      
-      // Calculate vertical positions for proper spacing
-      const topRowY = 842 - topBottomMargin - scaledLabelHeight;
-      const bottomRowY = topBottomMargin;
-      
-      // Positions for 4 labels: top-left, top-right, bottom-left, bottom-right
-      const positions = [
-        [horizontalMargin, topRowY], // top-left
-        [595 - scaledLabelWidth - horizontalMargin, topRowY], // top-right
-        [horizontalMargin, bottomRowY], // bottom-left
-        [595 - scaledLabelWidth - horizontalMargin, bottomRowY] // bottom-right
-      ];
-      
-      // Draw the same label 4 times
-      for (const [x, y] of positions) {
-        a4Page.drawPage(originalPage, {
-          x: x,
-          y: y,
-          width: scaledLabelWidth,
-          height: scaledLabelHeight
-        });
-      }
-    }
-    
-    // Save the formatted PDF
-    const formattedPdfBytes = await formattedPdf.save();
-    console.log(`✅ ${format} format PDF generated successfully`);
-    
-    return Buffer.from(formattedPdfBytes);
-    
-  } catch (error) {
-    console.error(`❌ ${format} format PDF generation failed:`, error);
-    throw error;
-  }
-}
-
-/**
  * Handle order cloning (Condition 2: Clone required)
  */
-async function handleOrderCloning(originalOrderId, claimedProducts, allOrderProducts, vendor, format = 'thermal') {
+async function handleOrderCloning(originalOrderId, claimedProducts, allOrderProducts, vendor) {
   const MAX_ATTEMPTS = 5;
   let cloneOrderId;
   
@@ -2319,7 +1761,6 @@
   console.log(`  - Setting label_downloaded = 0 (not downloaded yet)`);
   
     for (const product of claimedProducts) {
-<<<<<<< HEAD
       // Update orders table: set order_id to clone ID
       await database.updateOrder(product.unique_id, {
         order_id: cloneOrderId  // ✅ Update orders table with clone ID
@@ -2328,11 +1769,6 @@
       // Update claims table: set claim-specific fields
       await database.updateOrder(product.unique_id, {
         order_id: cloneOrderId,           // ✅ Set to clone order ID
-=======
-      // Update both orders and claims tables in a single call
-      await database.updateOrder(product.unique_id, {
-        order_id: cloneOrderId,           // ✅ Update orders & claims tables with clone ID
->>>>>>> 4932a432
         clone_status: 'cloned',           // ✅ Mark as cloned
         cloned_order_id: originalOrderId, // ✅ Store original order ID (not clone ID)
         label_downloaded: 0               // ✅ Initially 0 (not downloaded)
@@ -2360,7 +1796,7 @@
   console.log(`  - Timestamp: ${inputData.timestamp}`);
   
   // Generate label for the clone order
-  const labelResponse = await generateLabelForOrder(cloneOrderId, claimedProducts, vendor, format);
+  const labelResponse = await generateLabelForOrder(cloneOrderId, claimedProducts, vendor);
   
   if (!labelResponse.success) {
     throw new Error(`Failed to generate label for clone: ${labelResponse.message || 'Unknown error'}`);
@@ -2381,7 +1817,6 @@
   console.log(`  - Label URL: ${labelResponse.data.shipping_url}`);
   console.log(`  - AWB: ${labelResponse.data.awb}`);
   
-<<<<<<< HEAD
   // Update orders table: mark label as downloaded
   for (const product of claimedProducts) {
     await database.updateOrder(product.unique_id, {
@@ -2393,26 +1828,11 @@
   
   // Store label URL and carrier info in labels table (one entry per order_id, no duplicates)
   if (labelResponse.data.shipping_url) {
-=======
-  // ⚠️ IMPORTANT: Only mark as downloaded and store if we have a valid shipping URL
-  if (labelResponse.data.shipping_url) {
-    // Update orders table: mark label as downloaded
-    for (const product of claimedProducts) {
-      await database.updateOrder(product.unique_id, {
-        label_downloaded: 1  // ✅ Mark as downloaded only after successful label generation
-      });
-      
-      console.log(`  ✅ Marked product ${product.unique_id} label as downloaded`);
-    }
-    
-    // Store label URL and carrier info in labels table (one entry per order_id, no duplicates)
->>>>>>> 4932a432
     const labelDataToStore = {
       order_id: cloneOrderId,
       label_url: labelResponse.data.shipping_url,
       awb: labelResponse.data.awb,
       carrier_id: labelResponse.data.carrier_id,
-<<<<<<< HEAD
       carrier_name: labelResponse.data.carrier_name,
       priority_carrier: labelResponse.data.carrier_id
     };
@@ -2423,24 +1843,12 @@
     
     console.log(`  ✅ Stored label and carrier info in labels table for order ${cloneOrderId}`);
     console.log(`  - Carrier: ${labelResponse.data.carrier_id} (${labelResponse.data.carrier_name})`);
-=======
-      carrier_name: labelResponse.data.carrier_name
-    };
-    
-    console.log(`📦 Storing label data for clone order:`, labelDataToStore);
-    
-    await database.upsertLabel(labelDataToStore);
-    
-    console.log(`  ✅ Stored label and carrier info in labels table for order ${cloneOrderId}`);
-    console.log(`  - Carrier: ${labelResponse.data.carrier_id} (${labelResponse.data.carrier_name})`);
-    console.log('✅ All product labels marked as downloaded and cached');
->>>>>>> 4932a432
   } else {
-    console.log(`  ⚠️ No shipping URL found in label response - NOT marking as downloaded`);
-    console.log(`  ⚠️ Products will remain available for retry on next download attempt`);
-  }
-  
-  return { success: true, markedProducts: labelResponse.data.shipping_url ? claimedProducts.length : 0 };
+    console.log(`  ⚠️ No shipping URL found in label response, skipping labels table storage`);
+  }
+  
+  console.log('✅ All product labels marked as downloaded and cached');
+  return { success: true, markedProducts: claimedProducts.length };
 }
 
 /**
@@ -2459,16 +1867,15 @@
     }
   }, 0);
   
-  // Calculate order weight based on total quantity
-  const totalQuantity = products.reduce((sum, product) => sum + (product.quantity || 1), 0);
-  const orderWeight = 200 * totalQuantity;
+  // Calculate order weight
+  const orderWeight = 350 * products.length;
   
   // Prepare products array
   const shipwayProducts = products.map(product => ({
     product: product.product_name,
     price: product.selling_price,
     product_code: product.product_code,
-    product_quantity: String(product.quantity || 1),
+    product_quantity: "1",
     discount: "0",
     tax_rate: "5",
     tax_title: "IGST"
@@ -2536,7 +1943,6 @@
 
 /**
  * Call Shipway Create Manifest API
-<<<<<<< HEAD
  */
 async function callShipwayCreateManifestAPI(orderIds) {
   try {
@@ -2606,13 +2012,13 @@
 
 /**
  * Call Shipway PUSH Order API
-=======
->>>>>>> 4932a432
  */
-async function callShipwayCreateManifestAPI(orderIds) {
+async function callShipwayPushOrderAPI(requestBody, generateLabel = false) {
   try {
-    console.log('🔄 Calling Shipway Create Manifest API');
-    console.log('  - Order IDs:', Array.isArray(orderIds) ? orderIds : [orderIds]);
+    console.log('🔄 Calling Shipway PUSH Order API');
+    console.log('  - Generate label:', generateLabel);
+    console.log('  - Order ID:', requestBody.order_id);
+    console.log('  - API Type:', generateLabel ? 'PUSH Order with Label Generation' : 'PUSH Order (Edit Only)');
     
     // Get basic auth credentials from environment
     const username = process.env.SHIPWAY_USERNAME;
@@ -2636,90 +2042,12 @@
       throw new Error('Shipway credentials not configured');
     }
     
-    const requestBody = {
-      order_ids: Array.isArray(orderIds) ? orderIds : [orderIds]
-    };
-    
-    console.log('📤 Request body:', JSON.stringify(requestBody, null, 2));
-    
-    const response = await fetch('https://app.shipway.com/api/Createmanifest/', {
-      method: 'POST',
-      headers: {
-        'Authorization': authHeader,
-        'Content-Type': 'application/json'
-      },
-      body: JSON.stringify(requestBody)
-    });
-    
-    const data = await response.json();
-    
-    console.log('📥 Response status:', response.status);
-    console.log('📥 Response data:', JSON.stringify(data, null, 2));
-    
-    if (!response.ok) {
-      throw new Error(`Shipway Create Manifest API error: ${data.message || response.statusText}`);
-    }
-    
-    console.log('✅ Shipway Create Manifest API call successful');
-    return {
-      success: true,
-      data: data
-    };
-    
-  } catch (error) {
-    console.error('❌ Shipway Create Manifest API call failed:', error);
-    return {
-      success: false,
-      message: error.message
-    };
-  }
-}
-
-/**
- * Call Shipway PUSH Order API
- */
-async function callShipwayPushOrderAPI(requestBody, generateLabel = false) {
-  try {
-    console.log('🔄 Calling Shipway PUSH Order API');
-    console.log('  - Generate label:', generateLabel);
-    console.log('  - Order ID:', requestBody.order_id);
-    console.log('  - API Type:', generateLabel ? 'PUSH Order with Label Generation' : 'PUSH Order (Edit Only)');
-    
-    // Get basic auth credentials from environment
-    const username = process.env.SHIPWAY_USERNAME;
-    const password = process.env.SHIPWAY_PASSWORD;
-    const basicAuthHeader = process.env.SHIPWAY_BASIC_AUTH_HEADER;
-    
-    console.log('🔍 Debug: Environment variables check');
-    console.log('  - SHIPWAY_USERNAME:', username ? 'SET' : 'NOT SET');
-    console.log('  - SHIPWAY_PASSWORD:', password ? 'SET' : 'NOT SET');
-    console.log('  - SHIPWAY_BASIC_AUTH_HEADER:', basicAuthHeader ? 'SET' : 'NOT SET');
-    
-    let authHeader;
-    if (basicAuthHeader) {
-      authHeader = basicAuthHeader;
-      console.log('✅ Using SHIPWAY_BASIC_AUTH_HEADER');
-    } else if (username && password) {
-      authHeader = 'Basic ' + Buffer.from(`${username}:${password}`).toString('base64');
-      console.log('✅ Using SHIPWAY_USERNAME and SHIPWAY_PASSWORD');
-    } else {
-      console.log('❌ No Shipway credentials found');
-      throw new Error('Shipway credentials not configured');
-    }
-    
     // For original order editing (no label generation), remove generate_label parameter
     let apiRequestBody = { ...requestBody };
     if (!generateLabel) {
       console.log('🔄 Removing generate_label parameter for order edit');
       delete apiRequestBody.generate_label;
     }
-    
-    // Print the request being sent to Shipway
-    console.log('📤 ========== SHIPWAY API REQUEST ==========');
-    console.log('🌐 Endpoint: https://app.shipway.com/api/v2orders');
-    console.log('📝 Method: POST');
-    console.log('📝 Request Body:', JSON.stringify(apiRequestBody, null, 2));
-    console.log('📤 ==========================================');
     
     const response = await fetch('https://app.shipway.com/api/v2orders', {
       method: 'POST',
@@ -2732,50 +2060,11 @@
     
     const data = await response.json();
     
-    // Print the complete Shipway API response
-    console.log('📦 ========== SHIPWAY API RESPONSE ==========');
-    console.log('📊 Response Status:', response.status, response.statusText);
-    console.log('📊 Response OK:', response.ok);
-    console.log('📊 Full Response Data:', JSON.stringify(data, null, 2));
-    console.log('📦 ==========================================');
-    
-    // Check if Shipway returned an error
-    if (!response.ok || data.success === false) {
-      console.log('❌ Shipway API returned an error');
-      console.log('  - Success flag:', data.success);
-      console.log('  - Error message:', data.message);
-      console.log('  - Full error data:', JSON.stringify(data, null, 2));
-      const errorMessage = data.message || response.statusText || 'Unknown Shipway API error';
-      throw new Error(errorMessage);
-    }
-    
-    // If label generation was requested, check if AWB response is successful
-    if (generateLabel && data.awb_response) {
-      if (data.awb_response.success === false) {
-        console.log('❌ Label generation failed (AWB response unsuccessful)');
-        console.log('  - AWB Response:', JSON.stringify(data.awb_response, null, 2));
-        
-        // Extract error message from awb_response
-        let errorMessage = 'Label generation failed';
-        if (data.awb_response.error) {
-          if (Array.isArray(data.awb_response.error)) {
-            errorMessage = data.awb_response.error.join(', ');
-          } else if (typeof data.awb_response.error === 'string') {
-            errorMessage = data.awb_response.error;
-          }
-        } else if (data.awb_response.message) {
-          errorMessage = data.awb_response.message;
-        }
-        
-        console.log('  - Error message:', errorMessage);
-        throw new Error(errorMessage);
-      }
+    if (!response.ok) {
+      throw new Error(`Shipway API error: ${data.message || response.statusText}`);
     }
     
     console.log('✅ Shipway API call successful');
-    console.log('  - Label URL:', data.awb_response?.shipping_url || data.data?.label_url || 'N/A');
-    console.log('  - AWB:', data.awb_response?.AWB || 'N/A');
-    console.log('  - Shipway Order ID:', data.data?.shipway_order_id || 'N/A');
     return data;
     
   } catch (error) {
@@ -2811,12 +2100,11 @@
  * @access  Vendor (token required)
  */
 router.post('/bulk-download-labels', async (req, res) => {
-  const { order_ids, format = 'thermal' } = req.body;
+  const { order_ids } = req.body;
   const token = req.headers['authorization'];
   
   console.log('🔵 BULK DOWNLOAD LABELS REQUEST START');
   console.log('  - order_ids:', order_ids);
-  console.log('  - format:', format);
   console.log('  - token received:', token ? 'YES' : 'NO');
   
   if (!order_ids || !Array.isArray(order_ids) || order_ids.length === 0 || !token) {
@@ -2856,14 +2144,8 @@
     const results = [];
     const errors = [];
 
-    // ⚡ PARALLEL PROCESSING OPTIMIZATION
-    // Process orders in parallel with controlled concurrency (6 at a time)
-    const CONCURRENCY_LIMIT = 6;
-    
-    console.log(`⚡ Processing ${order_ids.length} orders with concurrency limit of ${CONCURRENCY_LIMIT}`);
-    
-    // Helper function to process a single order (same logic as before)
-    const processSingleOrder = async (orderId) => {
+    // Process each order ID
+    for (const orderId of order_ids) {
       try {
         console.log(`🔄 Processing order: ${orderId}`);
         
@@ -2877,31 +2159,11 @@
         );
 
         if (claimedProducts.length === 0) {
-          return {
-            success: false,
+          errors.push({
             order_id: orderId,
             error: 'No products claimed by this vendor for this order'
-          };
-        }
-
-        // ✅ OPTIMIZATION: Check if label already downloaded
-        const firstClaimedProduct = claimedProducts[0];
-        if (firstClaimedProduct.label_downloaded === 1) {
-          console.log(`⚡ BULK: Label already downloaded for ${orderId}, fetching from cache...`);
-          
-          // Get existing label from labels table
-          const existingLabel = await database.getLabelByOrderId(orderId);
-          if (existingLabel && existingLabel.label_url) {
-            console.log(`✅ BULK: Found cached label for ${orderId}`);
-            return {
-              success: true,
-              order_id: orderId,
-              shipping_url: existingLabel.label_url,
-              awb: existingLabel.awb || 'N/A'
-            };
-          } else {
-            console.log(`⚠️ BULK: label_downloaded=1 but no cached label found for ${orderId}, generating new one...`);
-          }
+          });
+          continue;
         }
 
         // ✅ OPTIMIZATION: Check if label already downloaded
@@ -2928,7 +2190,7 @@
         if (isCloneOrder) {
           // Already a clone order - direct download
           console.log(`📋 BULK: Processing clone order ${orderId}`);
-          labelResponse = await generateLabelForOrder(orderId, claimedProducts, vendor, format);
+          labelResponse = await generateLabelForOrder(orderId, claimedProducts, vendor);
           
           // Store label and carrier info for clone order
           if (labelResponse.success && labelResponse.data.shipping_url) {
@@ -2937,12 +2199,8 @@
               label_url: labelResponse.data.shipping_url,
               awb: labelResponse.data.awb,
               carrier_id: labelResponse.data.carrier_id,
-<<<<<<< HEAD
               carrier_name: labelResponse.data.carrier_name,
               priority_carrier: labelResponse.data.carrier_id
-=======
-              carrier_name: labelResponse.data.carrier_name
->>>>>>> 4932a432
             });
             console.log(`✅ BULK: Stored label data for clone order ${orderId}`);
             
@@ -2957,7 +2215,7 @@
         } else if (orderProducts.length === claimedProducts.length) {
           // Direct download - all products claimed by vendor
           console.log(`📋 BULK: Processing direct download for ${orderId}`);
-          labelResponse = await generateLabelForOrder(orderId, claimedProducts, vendor, format);
+          labelResponse = await generateLabelForOrder(orderId, claimedProducts, vendor);
           
           // Store label and carrier info for direct download
           if (labelResponse.success && labelResponse.data.shipping_url) {
@@ -2966,12 +2224,8 @@
               label_url: labelResponse.data.shipping_url,
               awb: labelResponse.data.awb,
               carrier_id: labelResponse.data.carrier_id,
-<<<<<<< HEAD
               carrier_name: labelResponse.data.carrier_name,
               priority_carrier: labelResponse.data.carrier_id
-=======
-              carrier_name: labelResponse.data.carrier_name
->>>>>>> 4932a432
             });
             console.log(`✅ BULK: Stored label data for direct download ${orderId}`);
             
@@ -2989,88 +2243,33 @@
           labelResponse = await handleOrderCloning(orderId, claimedProducts, orderProducts, vendor);
           // Note: handleOrderCloning already stores labels via markLabelAsDownloaded
         } else {
-          return {
-            success: false,
+          errors.push({
             order_id: orderId,
             error: 'No products claimed by this vendor for this order'
-          };
+          });
+          continue;
         }
 
         if (labelResponse.success) {
-          return {
-            success: true,
+          results.push({
             order_id: orderId,
             shipping_url: labelResponse.data.shipping_url,
             awb: labelResponse.data.awb
-          };
+          });
         } else {
-          return {
-            success: false,
+          errors.push({
             order_id: orderId,
             error: labelResponse.message || 'Label generation failed'
-          };
+          });
         }
 
       } catch (error) {
         console.error(`❌ Error processing order ${orderId}:`, error);
-        
-        // Create notification for this failed order
-        try {
-          const notificationCreated = await createLabelGenerationNotification(error.message, orderId, vendor);
-          console.log(`✅ BULK: Notification created for failed order: ${orderId}`);
-        } catch (notificationError) {
-          console.error(`⚠️ BULK: Failed to create notification for ${orderId}:`, notificationError.message);
-        }
-        
-        // Return error result
-        return {
-          success: false,
+        errors.push({
           order_id: orderId,
-          error: error.message,
-          userMessage: `Order ${orderId} not assigned, please contact admin`
-        };
+          error: error.message
+        });
       }
-    };
-
-    // Process orders in controlled parallel batches
-    for (let i = 0; i < order_ids.length; i += CONCURRENCY_LIMIT) {
-      const batch = order_ids.slice(i, i + CONCURRENCY_LIMIT);
-      console.log(`⚡ Processing batch ${Math.floor(i / CONCURRENCY_LIMIT) + 1}: ${batch.length} orders (${i + 1}-${i + batch.length} of ${order_ids.length})`);
-      
-      // Process batch in parallel using Promise.allSettled
-      const batchResults = await Promise.allSettled(
-        batch.map(orderId => processSingleOrder(orderId))
-      );
-      
-      // Collect results and errors from batch
-      batchResults.forEach((result, index) => {
-        if (result.status === 'fulfilled') {
-          const orderResult = result.value;
-          if (orderResult.success) {
-            results.push({
-              order_id: orderResult.order_id,
-              shipping_url: orderResult.shipping_url,
-              awb: orderResult.awb
-            });
-          } else {
-            errors.push({
-              order_id: orderResult.order_id,
-              error: orderResult.error,
-              userMessage: orderResult.userMessage
-            });
-          }
-        } else {
-          // Promise rejected (shouldn't happen with proper error handling, but just in case)
-          const orderId = batch[index];
-          errors.push({
-            order_id: orderId,
-            error: result.reason?.message || 'Unknown error',
-            userMessage: `Order ${orderId} not assigned, please contact admin`
-          });
-        }
-      });
-      
-      console.log(`✅ Batch ${Math.floor(i / CONCURRENCY_LIMIT) + 1} complete: ${results.length} successful, ${errors.length} failed so far`);
     }
 
     console.log('📊 BULK DOWNLOAD LABELS COMPLETE:');
@@ -3080,44 +2279,19 @@
     if (results.length === 0) {
       return res.status(400).json({
         success: false,
-        message: 'No labels could be generated for any of the selected orders. Please contact admin.',
-        data: { 
-          errors,
-          warnings: errors.map(e => e.userMessage || e.error)
-        }
+        message: 'No labels could be generated for any of the selected orders',
+        data: { errors }
       });
     }
 
     // Generate combined PDF
     try {
-      const combinedPdfBuffer = await generateCombinedLabelsPDF(results, format);
+      const combinedPdfBuffer = await generateCombinedLabelsPDF(results);
       
       // Set response headers for PDF download
       res.setHeader('Content-Type', 'application/pdf');
-      
-<<<<<<< HEAD
-      // Generate filename with format: {vendor_id}_{vendor_city}_{format}_{current_date}
-      const currentDate = new Date().toISOString().slice(0, 10).replace(/-/g, ''); // yyyymmdd format
-      const vendorId = vendor.warehouseId || 'unknown';
-      const vendorCity = (vendor.city || 'unknown').toLowerCase();
-      const filename = `${vendorId}_${vendorCity}_${format}_${currentDate}.pdf`;
-=======
-      // Generate filename with format: {vendor_id}_{vendor_city}_{current_date}
-      const currentDate = new Date().toISOString().slice(0, 10).replace(/-/g, ''); // yyyymmdd format
-      const vendorId = vendor.warehouseId || 'unknown';
-      const vendorCity = (vendor.city || 'unknown').toLowerCase();
-      const filename = `${vendorId}_${vendorCity}_${currentDate}.pdf`;
->>>>>>> 4932a432
-      
-      res.setHeader('Content-Disposition', `attachment; filename="${filename}"`);
+      res.setHeader('Content-Disposition', `attachment; filename="bulk-labels-${Date.now()}.pdf"`);
       res.setHeader('Content-Length', combinedPdfBuffer.length);
-      
-      // Add warnings header if there were any failures
-      if (errors.length > 0) {
-        const warningMessages = errors.map(e => e.userMessage || e.error).join('; ');
-        res.setHeader('X-Download-Warnings', Buffer.from(warningMessages).toString('base64'));
-        res.setHeader('X-Failed-Orders', JSON.stringify(errors.map(e => e.order_id)));
-      }
       
       // Send the PDF buffer
       res.send(combinedPdfBuffer);
@@ -3129,11 +2303,9 @@
       return res.json({
         success: true,
         message: 'Labels generated but PDF combination failed. Returning individual URLs.',
-        hasWarnings: errors.length > 0,
         data: {
           labels: results,
           errors,
-          warnings: errors.map(e => e.userMessage || e.error),
           total_successful: results.length,
           total_failed: errors.length
         }
@@ -3214,14 +2386,7 @@
     
     // Set response headers for PDF download
     res.setHeader('Content-Type', 'application/pdf');
-    
-    // Generate filename with format: {vendor_id}_{vendor_city}_{current_date}
-    const currentDate = new Date().toISOString().slice(0, 10).replace(/-/g, ''); // yyyymmdd format
-    const vendorId = vendor.warehouseId || 'unknown';
-    const vendorCity = (vendor.city || 'unknown').toLowerCase();
-    const filename = `${vendorId}_${vendorCity}_${currentDate}.pdf`;
-    
-    res.setHeader('Content-Disposition', `attachment; filename="${filename}"`);
+    res.setHeader('Content-Disposition', 'attachment; filename="label.pdf"');
     res.setHeader('Content-Length', pdfBuffer.byteLength);
     
     // Send the PDF buffer
@@ -3239,22 +2404,21 @@
 
 /**
  * Generate combined PDF from multiple label URLs
- * @param {Array} labels - Array of label objects with shipping_url and order_id
- * @param {string} format - Format type: 'thermal', 'a4', or 'four-in-one'
  */
-async function generateCombinedLabelsPDF(labels, format = 'thermal') {
+async function generateCombinedLabelsPDF(labels) {
   try {
-    console.log(`🔄 Generating combined PDF for ${labels.length} labels in ${format} format`);
+    console.log('🔄 Generating combined PDF for', labels.length, 'labels');
     
     // Import PDF-lib for PDF manipulation
     const { PDFDocument } = require('pdf-lib');
     
-<<<<<<< HEAD
-    // Fetch all label PDFs first
-    const pdfDocs = [];
+    // Create a new PDF document
+    const mergedPdf = await PDFDocument.create();
+    
+    // Process each label
     for (const label of labels) {
       try {
-        console.log(`  - Fetching label for order ${label.order_id}`);
+        console.log(`  - Processing label for order ${label.order_id}`);
         
         // Fetch the PDF from the shipping URL
         const response = await fetch(label.shipping_url);
@@ -3264,288 +2428,24 @@
         }
         
         const pdfBuffer = await response.arrayBuffer();
+        
+        // Load the PDF
         const pdf = await PDFDocument.load(pdfBuffer);
-        pdfDocs.push({ pdf, orderId: label.order_id });
         
-        console.log(`    ✅ Loaded label for order ${label.order_id}`);
+        // Copy all pages from this PDF to the merged PDF
+        const pages = await mergedPdf.copyPages(pdf, pdf.getPageIndices());
+        pages.forEach(page => mergedPdf.addPage(page));
+        
+        console.log(`    ✅ Added label for order ${label.order_id}`);
         
       } catch (labelError) {
         console.log(`    ❌ Error processing label for order ${label.order_id}:`, labelError.message);
       }
     }
     
-    if (pdfDocs.length === 0) {
-      throw new Error('No valid label PDFs could be loaded');
-    }
-    
-    const mergedPdf = await PDFDocument.create();
-    
-    if (format === 'thermal') {
-      // Thermal format: Keep original behavior (one label per page)
-      console.log('📄 Using thermal format: one label per page');
-      
-      for (const { pdf, orderId } of pdfDocs) {
-        const pages = await mergedPdf.copyPages(pdf, pdf.getPageIndices());
-        pages.forEach(page => mergedPdf.addPage(page));
-      }
-      
-    } else if (format === 'a4') {
-      // A4 format: One label per A4 page
-      console.log('📄 Using A4 format: one label per A4 page');
-      
-      for (const { pdf, orderId } of pdfDocs) {
-        // Create A4 page (595 x 842 points)
-        const page = mergedPdf.addPage([595, 842]);
-        
-        // Get the first page of the label PDF
-        const [embeddedPage] = await mergedPdf.embedPages([pdf.getPage(0)]);
-        
-        // Center the label on the A4 page
-        // Assuming thermal label is 288 x 432 points (4x6 inches)
-        const labelWidth = 288;
-        const labelHeight = 432;
-        const x = (595 - labelWidth) / 2;
-        const y = (842 - labelHeight) / 2;
-        
-        page.drawPage(embeddedPage, {
-          x,
-          y,
-          width: labelWidth,
-          height: labelHeight
-        });
-      }
-      
-    } else if (format === 'four-in-one') {
-      // Four-in-one format: 4 labels per A4 page
-      console.log('📄 Using four-in-one format: 4 labels per A4 page');
-      
-      // Process labels in batches of 4
-      for (let i = 0; i < pdfDocs.length; i += 4) {
-        // Create A4 page (595 x 842 points)
-        const page = mergedPdf.addPage([595, 842]);
-        
-        // Get current batch (up to 4 PDFs)
-        const batch = pdfDocs.slice(i, i + 4);
-        
-        // Positions for 4 labels: top-left, top-right, bottom-left, bottom-right
-        // Each label area: 297.5 x 421 points (half of A4)
-        const positions = [
-          [0, 421],     // top-left
-          [297.5, 421], // top-right
-          [0, 0],       // bottom-left
-          [297.5, 0]    // bottom-right
-        ];
-        
-        // Embed and place each label in the batch
-        for (let j = 0; j < batch.length; j++) {
-          try {
-            const { pdf, orderId } = batch[j];
-            const [embeddedPage] = await mergedPdf.embedPages([pdf.getPage(0)]);
-            
-            // Scale label to fit in the allocated space
-            const labelWidth = 297.5;
-            const labelHeight = 421;
-            
-            page.drawPage(embeddedPage, {
-              x: positions[j][0],
-              y: positions[j][1],
-              width: labelWidth,
-              height: labelHeight
-            });
-            
-            console.log(`    ✅ Placed label for order ${orderId} at position ${j + 1}`);
-            
-          } catch (err) {
-            console.error(`    ❌ Error placing label for order ${batch[j].orderId}:`, err.message);
-          }
-        }
-=======
-    // Create a new PDF document
-    const mergedPdf = await PDFDocument.create();
-    
-    if (format === 'thermal') {
-      // ⚡ PARALLEL OPTIMIZATION: Download all PDFs concurrently
-      console.log(`⚡ Downloading ${labels.length} PDFs in parallel...`);
-      
-      // Download all PDFs in parallel
-      const downloadPromises = labels.map(async (label) => {
-        try {
-          console.log(`  - Downloading label for order ${label.order_id}`);
-          
-          const response = await fetch(label.shipping_url);
-          if (!response.ok) {
-            console.log(`    ⚠️ Failed to fetch label for order ${label.order_id}:`, response.status);
-            return { label, pdfBuffer: null, error: `HTTP ${response.status}` };
-          }
-          
-          const pdfBuffer = await response.arrayBuffer();
-          console.log(`    ✅ Downloaded label for order ${label.order_id} (${pdfBuffer.byteLength} bytes)`);
-          
-          return { label, pdfBuffer, error: null };
-        } catch (error) {
-          console.log(`    ❌ Error downloading label for order ${label.order_id}:`, error.message);
-          return { label, pdfBuffer: null, error: error.message };
-        }
-      });
-      
-      // Wait for all downloads to complete
-      const downloadResults = await Promise.allSettled(downloadPromises);
-      console.log(`✅ All PDFs downloaded, now merging...`);
-      
-      // Merge PDFs in order (sequentially to maintain order)
-      for (const result of downloadResults) {
-        if (result.status === 'fulfilled' && result.value.pdfBuffer) {
-          try {
-            const { label, pdfBuffer } = result.value;
-            console.log(`  - Merging label for order ${label.order_id}`);
-            
-            // Load the PDF
-            const pdf = await PDFDocument.load(pdfBuffer);
-            
-            // Copy all pages from this PDF to the merged PDF
-            const pages = await mergedPdf.copyPages(pdf, pdf.getPageIndices());
-            pages.forEach(page => mergedPdf.addPage(page));
-            
-            console.log(`    ✅ Added label for order ${label.order_id}`);
-          } catch (labelError) {
-            console.log(`    ❌ Error processing label for order ${result.value.label.order_id}:`, labelError.message);
-          }
-        } else if (result.status === 'fulfilled') {
-          console.log(`    ⚠️ Skipping label for order ${result.value.label.order_id}: ${result.value.error}`);
-        } else {
-          console.log(`    ❌ Promise rejected:`, result.reason?.message);
-        }
-      }
-    } else {
-      // For A4 and four-in-one formats, process labels in batches
-      console.log(`📄 Processing labels in ${format} format batches`);
-      
-      // ⚡ PARALLEL OPTIMIZATION: Download all PDFs first
-      console.log(`⚡ Downloading ${labels.length} PDFs in parallel for ${format} format...`);
-      
-      const downloadPromises = labels.map(async (label) => {
-        try {
-          const response = await fetch(label.shipping_url);
-          if (!response.ok) {
-            console.log(`    ⚠️ Failed to fetch label for order ${label.order_id}:`, response.status);
-            return { label, pdfBuffer: null, error: `HTTP ${response.status}` };
-          }
-          
-          const pdfBuffer = await response.arrayBuffer();
-          console.log(`    ✅ Downloaded label for order ${label.order_id} (${pdfBuffer.byteLength} bytes)`);
-          
-          return { label, pdfBuffer, error: null };
-        } catch (error) {
-          console.log(`    ❌ Error downloading label for order ${label.order_id}:`, error.message);
-          return { label, pdfBuffer: null, error: error.message };
-        }
-      });
-      
-      const downloadResults = await Promise.allSettled(downloadPromises);
-      console.log(`✅ All PDFs downloaded for ${format} format, now processing...`);
-      
-      // Extract successful downloads
-      const successfulDownloads = downloadResults
-        .filter(result => result.status === 'fulfilled' && result.value.pdfBuffer)
-        .map(result => result.value);
-      
-      if (format === 'a4') {
-        // A4 format: One label per A4 page
-        for (const { label, pdfBuffer } of successfulDownloads) {
-          try {
-            console.log(`  - Processing A4 label for order ${label.order_id}`);
-            
-            const a4Page = mergedPdf.addPage([595, 842]); // A4 size in points
-            
-            const originalPdf = await PDFDocument.load(pdfBuffer);
-            const [originalPage] = await mergedPdf.embedPages([originalPdf.getPage(0)]);
-            
-            // Center the label on the A4 page
-            const labelWidth = 288; // 4x6 label width in points
-            const labelHeight = 432; // 4x6 label height in points
-            const x = (595 - labelWidth) / 2; // Center horizontally
-            const y = (842 - labelHeight) / 2; // Center vertically
-            
-            a4Page.drawPage(originalPage, {
-              x: x,
-              y: y,
-              width: labelWidth,
-              height: labelHeight
-            });
-            
-            console.log(`    ✅ Added A4 label for order ${label.order_id}`);
-            
-          } catch (labelError) {
-            console.log(`    ❌ Error processing A4 label for order ${label.order_id}:`, labelError.message);
-          }
-        }
-      } else if (format === 'four-in-one') {
-        // Four-in-one format: 4 labels per A4 page
-        const batchSize = 4;
-        for (let i = 0; i < successfulDownloads.length; i += batchSize) {
-          const batch = successfulDownloads.slice(i, i + batchSize);
-          console.log(`  - Processing four-in-one batch ${Math.floor(i / batchSize) + 1} (${batch.length} labels)`);
-          
-          const a4Page = mergedPdf.addPage([595, 842]); // A4 size in points
-          
-          // Original label dimensions
-          const originalLabelWidth = 288; // 4x6 label width in points
-          const originalLabelHeight = 432; // 4x6 label height in points
-          
-          // Layout parameters
-          const horizontalMargin = 8; // Side margins
-          const topBottomMargin = 3; // Top and bottom margins (reduced)
-          const verticalGap = 12; // Gap between top and bottom rows
-          
-          // Calculate available space
-          const availableHeight = 842 - (2 * topBottomMargin) - verticalGap;
-          const scaledLabelHeight = availableHeight / 2; // Fit 2 rows perfectly
-          const scaledLabelWidth = (scaledLabelHeight / originalLabelHeight) * originalLabelWidth;
-          
-          // Calculate vertical positions for proper spacing
-          const topRowY = 842 - topBottomMargin - scaledLabelHeight;
-          const bottomRowY = topBottomMargin;
-          
-          // Positions for 4 labels: top-left, top-right, bottom-left, bottom-right
-          const positions = [
-            [horizontalMargin, topRowY], // top-left
-            [595 - scaledLabelWidth - horizontalMargin, topRowY], // top-right
-            [horizontalMargin, bottomRowY], // bottom-left
-            [595 - scaledLabelWidth - horizontalMargin, bottomRowY] // bottom-right
-          ];
-          
-          // Process each label in the batch
-          for (let j = 0; j < batch.length; j++) {
-            const { label, pdfBuffer } = batch[j];
-            const [x, y] = positions[j];
-            
-            try {
-              const originalPdf = await PDFDocument.load(pdfBuffer);
-              const [originalPage] = await mergedPdf.embedPages([originalPdf.getPage(0)]);
-              
-              a4Page.drawPage(originalPage, {
-                x: x,
-                y: y,
-                width: scaledLabelWidth,
-                height: scaledLabelHeight
-              });
-              
-              console.log(`    ✅ Added label for order ${label.order_id} at position ${j + 1}`);
-              
-            } catch (labelError) {
-              console.log(`    ❌ Error processing label for order ${label.order_id}:`, labelError.message);
-            }
-          }
-        }
->>>>>>> 4932a432
-      }
-    } else {
-      throw new Error(`Unsupported format: ${format}. Supported formats are: thermal, a4, four-in-one`);
-    }
-    
     // Save the merged PDF
     const mergedPdfBytes = await mergedPdf.save();
-    console.log(`✅ Combined PDF generated successfully in ${format} format`);
+    console.log('✅ Combined PDF generated successfully');
     
     return Buffer.from(mergedPdfBytes);
     
@@ -3953,471 +2853,4 @@
   }
 });
 
-/**
- * @route   POST /api/orders/reverse
- * @desc    Reverse an order (unclaim it) - handles both cases with and without label download
- * @access  Vendor (token required)
- */
-router.post('/reverse', async (req, res) => {
-  const { unique_id } = req.body;
-  let token = req.headers['authorization'];
-  
-  // Handle case where token might be an object
-  if (typeof token === 'object' && token !== null) {
-    console.log('⚠️  Token received as object, attempting to extract string value');
-    console.log('  - Object keys:', Object.keys(token));
-    console.log('  - Object values:', Object.values(token));
-    
-    // Try to extract the actual token string
-    if (token.token) {
-      token = token.token;
-    } else if (token.authorization) {
-      token = token.authorization;
-    } else if (Object.values(token).length === 1) {
-      token = Object.values(token)[0];
-    } else {
-      console.log('❌ Cannot extract token from object');
-      token = null;
-    }
-  }
-  
-  console.log('🔵 REVERSE REQUEST START');
-  console.log('  - unique_id:', unique_id);
-  console.log('  - token received:', token ? 'YES' : 'NO');
-  console.log('  - token value:', token ? token.substring(0, 8) + '...' : 'null');
-
-  if (!unique_id) {
-    console.log('❌ REVERSE FAILED: Missing unique_id');
-    return res.status(400).json({ success: false, message: 'unique_id is required' });
-  }
-
-  if (!token) {
-    console.log('❌ REVERSE FAILED: Missing token');
-    return res.status(400).json({ success: false, message: 'Authorization token required' });
-  }
-
-  try {
-    // Load users from MySQL to get vendor info
-    const database = require('../config/database');
-    
-    // Wait for MySQL initialization
-    await database.waitForMySQLInitialization();
-    
-    if (!database.isMySQLAvailable()) {
-      console.log('❌ MySQL connection not available');
-      return res.status(500).json({ success: false, message: 'Database connection not available' });
-    }
-    
-    const vendor = await database.getUserByToken(token);
-    
-    if (!vendor || vendor.active_session !== 'TRUE') {
-      console.log('❌ VENDOR NOT FOUND OR INACTIVE ', vendor);
-      return res.status(401).json({ success: false, message: 'Invalid or inactive vendor token' });
-    }
-
-    console.log('✅ VENDOR FOUND:');
-    console.log('  - Email:', vendor.email);
-    console.log('  - Warehouse ID:', vendor.warehouseId);
-
-    // Get the order details
-    const order = await database.getOrderByUniqueId(unique_id);
-    
-    if (!order) {
-      console.log('❌ ORDER NOT FOUND:', unique_id);
-      return res.status(404).json({ success: false, message: 'Order not found' });
-    }
-
-    // Check if the order is claimed by this vendor
-    if (order.claimed_by !== vendor.warehouseId) {
-      console.log('❌ ORDER NOT CLAIMED BY THIS VENDOR');
-      console.log('  - Order claimed by:', order.claimed_by);
-      console.log('  - Current vendor:', vendor.warehouseId);
-      return res.status(403).json({ success: false, message: 'You can only reverse orders claimed by you' });
-    }
-
-    console.log('✅ ORDER FOUND AND CLAIMED BY VENDOR');
-    console.log('  - Order ID:', order.order_id);
-    console.log('  - Status:', order.status);
-    console.log('  - Label Downloaded:', order.label_downloaded);
-
-    // Check label_downloaded status
-    const isLabelDownloaded = order.label_downloaded === 1 || order.label_downloaded === true || order.label_downloaded === '1';
-    
-    if (isLabelDownloaded) {
-      console.log('🔄 CASE 2: Label downloaded - calling Shipway cancel API');
-      
-      // Get AWB number from labels table
-      const label = await database.getLabelByOrderId(order.order_id);
-      
-      if (!label || !label.awb) {
-        console.log('❌ AWB NOT FOUND for order:', order.order_id);
-        return res.status(400).json({ 
-          success: false, 
-          message: 'AWB number not found for this order. Cannot cancel shipment.' 
-        });
-      }
-
-      console.log('✅ AWB FOUND:', label.awb);
-
-      // Call Shipway cancel API
-      const shipwayService = require('../services/shipwayService');
-      
-      try {
-        const cancelResult = await shipwayService.cancelShipment([label.awb]);
-        console.log('✅ SHIPWAY CANCEL SUCCESS:', cancelResult);
-      } catch (cancelError) {
-        console.log('❌ SHIPWAY CANCEL FAILED:', cancelError.message);
-        return res.status(500).json({
-          success: false,
-          message: 'Failed to cancel shipment. Please try after sometime.',
-          error: 'shipway_cancel_failed'
-        });
-      }
-
-      // Clear label data after successful cancellation
-      await database.mysqlConnection.execute(
-        'UPDATE labels SET awb = NULL, label_url = NULL, carrier_id = NULL, carrier_name = NULL, priority_carrier = NULL WHERE order_id = ?',
-        [order.order_id]
-      );
-      console.log('✅ LABEL DATA CLEARED');
-    } else {
-      console.log('🔄 CASE 1: No label downloaded - simple reverse');
-    }
-
-    // Clear claim information (both cases)
-    await database.mysqlConnection.execute(
-      `UPDATE claims SET 
-        claimed_by = NULL, 
-        claimed_at = NULL, 
-        last_claimed_by = NULL, 
-        last_claimed_at = NULL, 
-        status = 'unclaimed',
-<<<<<<< HEAD
-        label_downloaded = 0
-=======
-        label_downloaded = 0,
-        priority_carrier = NULL
->>>>>>> 4932a432
-      WHERE order_unique_id = ?`,
-      [unique_id]
-    );
-
-    console.log('✅ CLAIM DATA CLEARED');
-
-    // Get updated order for response
-    const updatedOrder = await database.getOrderByUniqueId(unique_id);
-
-    const successMessage = isLabelDownloaded 
-      ? 'Shipment cancelled and order reversed successfully'
-      : 'Order reversed successfully';
-
-    console.log('✅ REVERSE SUCCESS:', successMessage);
-
-    return res.json({
-      success: true,
-      message: successMessage,
-      data: {
-        unique_id: unique_id,
-        order_id: order.order_id,
-        status: 'unclaimed',
-        label_downloaded: false,
-        reversed_at: new Date().toISOString(),
-        case: isLabelDownloaded ? 'with_label_cancellation' : 'simple_reverse'
-      }
-    });
-
-  } catch (error) {
-    console.error('❌ REVERSE ERROR:', error);
-    return res.status(500).json({ 
-      success: false, 
-      message: 'Failed to reverse order', 
-      error: error.message 
-    });
-  }
-});
-
-/**
- * @route   POST /api/orders/reverse-grouped
- * @desc    Reverse a grouped order (multiple products with same order_id) - handles both cases with and without label download
- * @access  Vendor (token required)
- */
-router.post('/reverse-grouped', async (req, res) => {
-  const { order_id, unique_ids } = req.body;
-  let token = req.headers['authorization'];
-  
-  // Handle case where token might be an object
-  if (typeof token === 'object' && token !== null) {
-    console.log('⚠️  Token received as object, attempting to extract string value');
-    console.log('  - Object keys:', Object.keys(token));
-    console.log('  - Object values:', Object.values(token));
-    
-    // Try to extract the actual token string
-    if (token.token) {
-      token = token.token;
-    } else if (token.authorization) {
-      token = token.authorization;
-    } else if (Object.values(token).length === 1) {
-      token = Object.values(token)[0];
-    } else {
-      console.log('❌ Cannot extract token from object');
-      token = null;
-    }
-  }
-  
-  console.log('🔵 REVERSE GROUPED REQUEST START');
-  console.log('  - order_id:', order_id);
-  console.log('  - unique_ids:', unique_ids);
-  console.log('  - token received:', token ? 'YES' : 'NO');
-  console.log('  - token value:', token ? token.substring(0, 8) + '...' : 'null');
-
-  if (!order_id) {
-    console.log('❌ REVERSE GROUPED FAILED: Missing order_id');
-    return res.status(400).json({ success: false, message: 'order_id is required' });
-  }
-
-  if (!unique_ids || !Array.isArray(unique_ids) || unique_ids.length === 0) {
-    console.log('❌ REVERSE GROUPED FAILED: Missing or invalid unique_ids');
-    return res.status(400).json({ success: false, message: 'unique_ids array is required' });
-  }
-
-  if (!token) {
-    console.log('❌ REVERSE GROUPED FAILED: Missing token');
-    return res.status(400).json({ success: false, message: 'Authorization token required' });
-  }
-
-  try {
-    // Load users from MySQL to get vendor info
-    const database = require('../config/database');
-    
-    // Wait for MySQL initialization
-    await database.waitForMySQLInitialization();
-    
-    if (!database.isMySQLAvailable()) {
-      console.log('❌ MySQL connection not available');
-      return res.status(500).json({ success: false, message: 'Database connection not available' });
-    }
-    
-    const vendor = await database.getUserByToken(token);
-    
-    if (!vendor || vendor.active_session !== 'TRUE') {
-      console.log('❌ VENDOR NOT FOUND OR INACTIVE ', vendor);
-      return res.status(401).json({ success: false, message: 'Invalid or inactive vendor token' });
-    }
-
-    console.log('✅ VENDOR FOUND:');
-    console.log('  - Email:', vendor.email);
-    console.log('  - Warehouse ID:', vendor.warehouseId);
-
-    // Verify all unique_ids belong to the same order_id and filter only those claimed by this vendor
-    const orderChecks = await Promise.all(
-      unique_ids.map(async (unique_id) => {
-        const order = await database.getOrderByUniqueId(unique_id);
-        if (!order) {
-          return { unique_id, error: 'Order not found', valid: false };
-        }
-        if (order.order_id !== order_id) {
-          return { unique_id, error: 'Order ID mismatch', valid: false };
-        }
-        if (order.claimed_by !== vendor.warehouseId) {
-          return { unique_id, error: 'Not claimed by this vendor', valid: false, claimed_by: order.claimed_by };
-        }
-        return { unique_id, order, valid: true };
-      })
-    );
-
-    // Separate valid and invalid orders
-    const validOrders = orderChecks.filter(check => check.valid);
-    const invalidOrders = orderChecks.filter(check => !check.valid);
-
-    // Check if we have any valid orders to process
-    if (validOrders.length === 0) {
-      console.log('❌ NO VALID ORDERS FOUND FOR THIS VENDOR');
-      return res.status(400).json({
-        success: false,
-        message: 'No orders found that are claimed by you',
-        errors: invalidOrders
-      });
-    }
-
-    // Log any orders that belong to other vendors (for transparency)
-    const otherVendorOrders = invalidOrders.filter(check => check.claimed_by && check.claimed_by !== vendor.warehouseId);
-    if (otherVendorOrders.length > 0) {
-      console.log('ℹ️ ORDERS CLAIMED BY OTHER VENDORS (will be skipped):', otherVendorOrders.map(o => ({ unique_id: o.unique_id, claimed_by: o.claimed_by })));
-    }
-
-    // Get the first valid order to check label_downloaded status
-    const firstValidOrder = validOrders[0]?.order;
-    const validUniqueIds = validOrders.map(check => check.unique_id);
-
-    console.log('✅ VALID ORDERS IDENTIFIED');
-    console.log('  - Order ID:', firstValidOrder.order_id);
-    console.log('  - Valid unique_ids:', validUniqueIds);
-    console.log('  - Label Downloaded:', firstValidOrder.label_downloaded);
-    console.log('  - Total products to process:', validUniqueIds.length);
-
-    // Check label_downloaded status (all products in the group should have the same status)
-    const isLabelDownloaded = firstValidOrder.label_downloaded === 1 || firstValidOrder.label_downloaded === true || firstValidOrder.label_downloaded === '1';
-    
-    if (isLabelDownloaded) {
-      console.log('🔄 CASE 2: Label downloaded - calling Shipway cancel API');
-      
-      // Get AWB number from labels table (only one AWB for the entire order_id)
-      const label = await database.getLabelByOrderId(order_id);
-      
-      if (!label || !label.awb) {
-        console.log('❌ AWB NOT FOUND for order:', order_id);
-        return res.status(400).json({ 
-          success: false, 
-          message: 'AWB number not found for this order. Cannot cancel shipment.' 
-        });
-      }
-
-      console.log('✅ AWB FOUND:', label.awb);
-
-      // Call Shipway cancel API (only once for the entire order)
-      const shipwayService = require('../services/shipwayService');
-      
-      try {
-        const cancelResult = await shipwayService.cancelShipment([label.awb]);
-        console.log('✅ SHIPWAY CANCEL SUCCESS:', cancelResult);
-      } catch (cancelError) {
-        console.log('❌ SHIPWAY CANCEL FAILED:', cancelError.message);
-        return res.status(500).json({
-          success: false,
-          message: 'Failed to cancel shipment. Please try after sometime.',
-          error: 'shipway_cancel_failed'
-        });
-      }
-
-      // Clear label data after successful cancellation (only once for the entire order)
-      await database.mysqlConnection.execute(
-        'UPDATE labels SET awb = NULL, label_url = NULL, carrier_id = NULL, carrier_name = NULL, priority_carrier = NULL WHERE order_id = ?',
-        [order_id]
-      );
-      console.log('✅ LABEL DATA CLEARED');
-    } else {
-      console.log('🔄 CASE 1: No label downloaded - simple reverse');
-    }
-
-    // Clear claim information for ONLY the vendor's products
-    console.log('🔄 CLEARING CLAIM DATA FOR VENDOR\'S PRODUCTS');
-    const clearResults = await Promise.all(
-      validUniqueIds.map(async (unique_id) => {
-        try {
-          await database.mysqlConnection.execute(
-            `UPDATE claims SET 
-              claimed_by = NULL, 
-              claimed_at = NULL, 
-              last_claimed_by = NULL, 
-              last_claimed_at = NULL, 
-              status = 'unclaimed',
-<<<<<<< HEAD
-              label_downloaded = 0
-=======
-              label_downloaded = 0,
-              priority_carrier = NULL
->>>>>>> 4932a432
-            WHERE order_unique_id = ?`,
-            [unique_id]
-          );
-          return { unique_id, success: true };
-        } catch (error) {
-          console.log('❌ FAILED TO CLEAR CLAIM DATA FOR:', unique_id, error.message);
-          return { unique_id, success: false, error: error.message };
-        }
-      })
-    );
-
-    const failedClears = clearResults.filter(result => !result.success);
-    if (failedClears.length > 0) {
-      console.log('⚠️ SOME CLAIM DATA CLEARING FAILED:', failedClears);
-    }
-
-    console.log('✅ CLAIM DATA CLEARED FOR VENDOR\'S PRODUCTS');
-
-    const successMessage = isLabelDownloaded 
-      ? `Shipment cancelled and ${validUniqueIds.length} products reversed successfully`
-      : `${validUniqueIds.length} products reversed successfully`;
-
-    console.log('✅ REVERSE GROUPED SUCCESS:', successMessage);
-
-    return res.json({
-      success: true,
-      message: successMessage,
-      data: {
-        order_id: order_id,
-        unique_ids: validUniqueIds, // Only the vendor's products
-        status: 'unclaimed',
-        label_downloaded: false,
-        reversed_at: new Date().toISOString(),
-        case: isLabelDownloaded ? 'with_label_cancellation' : 'simple_reverse',
-        products_processed: validUniqueIds.length,
-        failed_clears: failedClears.length,
-        skipped_products: otherVendorOrders.length, // Products claimed by other vendors
-        total_requested: unique_ids.length
-      }
-    });
-
-  } catch (error) {
-    console.error('❌ REVERSE GROUPED ERROR:', error);
-    return res.status(500).json({ 
-      success: false, 
-      message: 'Failed to reverse grouped order', 
-      error: error.message 
-    });
-  }
-});
-
-/**
- * @route   POST /api/orders/auto-reverse-expired
- * @desc    Automatically reverse orders that have been claimed for 24+ hours without label download
- * @access  Admin/Superadmin only (or can be called by cron job)
- */
-router.post('/auto-reverse-expired', authenticateBasicAuth, requireAdminOrSuperadmin, async (req, res) => {
-  console.log('🔄 AUTO-REVERSE EXPIRED ORDERS REQUEST START');
-  
-  try {
-    const autoReversalService = require('../services/autoReversalService');
-    const result = await autoReversalService.executeAutoReversal();
-    
-    if (result.success) {
-      return res.json(result);
-    } else {
-      return res.status(500).json(result);
-    }
-
-  } catch (error) {
-    console.error('❌ AUTO-REVERSE ERROR:', error);
-    return res.status(500).json({
-      success: false,
-      message: 'Failed to auto-reverse expired orders',
-      error: error.message
-    });
-  }
-});
-
-/**
- * @route   GET /api/orders/auto-reverse-stats
- * @desc    Get auto-reversal service statistics
- * @access  Admin/Superadmin only
- */
-router.get('/auto-reverse-stats', authenticateBasicAuth, requireAdminOrSuperadmin, async (req, res) => {
-  try {
-    const autoReversalService = require('../services/autoReversalService');
-    const stats = autoReversalService.getStats();
-    
-    res.json({
-      success: true,
-      data: stats
-    });
-  } catch (error) {
-    console.error('❌ GET AUTO-REVERSE STATS ERROR:', error);
-    return res.status(500).json({
-      success: false,
-      message: 'Failed to get auto-reversal statistics',
-      error: error.message
-    });
-  }
-});
-
 module.exports = router; 
// API utility for making backend calls with Basic Authentication

const API_BASE_URL = process.env.NEXT_PUBLIC_API_URL || 'http://localhost:5000/api'

interface ApiResponse<T = any> {
  success: boolean
  message: string
  data?: T
  errors?: any[]
}

class ApiClient {
  private getAuthHeader(): string | null {
    if (typeof window !== 'undefined') {
      return localStorage.getItem('authHeader')
    }
    return null
  }

  private async makeRequest<T>(
    endpoint: string,
    options: RequestInit = {}
  ): Promise<ApiResponse<T>> {
    const authHeader = this.getAuthHeader()
    
    const config: RequestInit = {
      headers: {
        'Content-Type': 'application/json',
        ...(authHeader && { 'Authorization': authHeader }),
        ...options.headers,
      },
      ...options,
    }

    try {
      const response = await fetch(`${API_BASE_URL}${endpoint}`, config)
      const data = await response.json()

      if (!response.ok) {
        throw new Error(data.message || `HTTP error! status: ${response.status}`)
      }

      return data
    } catch (error) {
      console.error('API request failed:', error)
      throw error
    }
  }

  // Authentication methods
  async generateAuthHeader(email: string, password: string): Promise<ApiResponse> {
    return this.makeRequest('/auth/generate-header', {
      method: 'POST',
      body: JSON.stringify({ email, password })
    })
  }

  async logout(): Promise<ApiResponse> {
    return this.makeRequest('/auth/logout', {
      method: 'POST'
    })
  }

  async getProfile(): Promise<ApiResponse> {
    return this.makeRequest('/auth/profile')
  }

  async changePassword(oldPassword: string, newPassword: string, confirmPassword: string): Promise<ApiResponse> {
    return this.makeRequest('/auth/change-password', {
      method: 'PUT',
      body: JSON.stringify({ oldPassword, newPassword, confirmPassword })
    })
  }

  async resetPassword(email: string, oldPassword: string, newPassword: string, confirmPassword: string): Promise<ApiResponse> {
    return this.makeRequest('/auth/reset-password', {
      method: 'POST',
      body: JSON.stringify({ email, oldPassword, newPassword, confirmPassword })
    })
  }

  async changeUserPassword(userId: string, newPassword: string): Promise<ApiResponse> {
    return this.makeRequest('/auth/change-user-password', {
      method: 'PUT',
      body: JSON.stringify({ userId, newPassword })
    })
  }

  // User management methods (Superadmin only)
  async getUsers(params?: {
    page?: number
    limit?: number
    role?: string
    status?: string
    q?: string
  }): Promise<ApiResponse> {
    const queryParams = new URLSearchParams()
    if (params?.page) queryParams.append('page', params.page.toString())
    if (params?.limit) queryParams.append('limit', params.limit.toString())
    if (params?.role) queryParams.append('role', params.role)
    if (params?.status) queryParams.append('status', params.status)
    if (params?.q) queryParams.append('q', params.q)

    const queryString = queryParams.toString()
    const endpoint = queryString ? `/users?${queryString}` : '/users'
    
    return this.makeRequest(endpoint)
  }

  async createUser(userData: {
    name: string
    email: string
    phone?: string
    password: string
    role: 'admin' | 'vendor'
    status?: string
    warehouseId?: string
    contactNumber?: string
  }): Promise<ApiResponse> {
    return this.makeRequest('/users', {
      method: 'POST',
      body: JSON.stringify(userData)
    })
  }

  async updateUser(userId: string, userData: Partial<{
    name: string
    email: string
    phone: string
    status: string
    warehouseId: string
    contactNumber: string
  }>): Promise<ApiResponse> {
    return this.makeRequest(`/users/${userId}`, {
      method: 'PUT',
      body: JSON.stringify(userData)
    })
  }

  async deleteUser(userId: string): Promise<ApiResponse> {
    return this.makeRequest(`/users/${userId}`, {
      method: 'DELETE'
    })
  }

  async getUserById(userId: string): Promise<ApiResponse> {
    return this.makeRequest(`/users/${userId}`)
  }

  async getUsersByRole(role: string): Promise<ApiResponse> {
    return this.makeRequest(`/users/role/${role}`)
  }

  async getUsersByStatus(status: string): Promise<ApiResponse> {
    return this.makeRequest(`/users/status/${status}`)
  }

  async toggleUserStatus(userId: string): Promise<ApiResponse> {
    return this.makeRequest(`/users/${userId}/toggle-status`, {
      method: 'PATCH'
    })
  }

  async getVendorAddress(): Promise<ApiResponse> {
    return this.makeRequest('/users/vendor/address');
  }

  // Shipway API methods (Superadmin only)
  async getWarehouseById(warehouseId: string): Promise<ApiResponse> {
    return this.makeRequest(`/shipway/warehouse/${warehouseId}`)
  }

  async validateWarehouseId(warehouseId: string): Promise<ApiResponse> {
    return this.makeRequest(`/shipway/validate/${warehouseId}`)
  }

  async validateWarehouseForUser(warehouseId: string): Promise<ApiResponse> {
    return this.makeRequest('/shipway/validate-warehouse', {
      method: 'POST',
      body: JSON.stringify({ warehouseId })
    })
  }

  async testShipwayConnection(): Promise<ApiResponse> {
    return this.makeRequest('/shipway/test-connection')
  }

  async getShipwayStats(): Promise<ApiResponse> {
    return this.makeRequest('/shipway/stats')
  }

  async verifyWarehouse(warehouseId: string): Promise<ApiResponse> {
    return this.makeRequest(`/shipway/verify-warehouse/${warehouseId}`);
  }

<<<<<<< HEAD
  // Orders API for vendor panel
  async getOrders(): Promise<ApiResponse> {
    return this.makeRequest('/orders');
=======
  // Settlement API methods
  
  // Vendor settlement methods
  async getVendorPayments(): Promise<ApiResponse> {
    return this.makeRequest('/settlements/vendor/payments');
  }

  async createSettlementRequest(upiId: string): Promise<ApiResponse> {
    return this.makeRequest('/settlements/vendor/request', {
      method: 'POST',
      body: JSON.stringify({ upiId })
    });
  }

  async getVendorSettlements(): Promise<ApiResponse> {
    return this.makeRequest('/settlements/vendor/history');
  }

  async getVendorTransactions(): Promise<ApiResponse> {
    return this.makeRequest('/settlements/vendor/transactions');
  }

  // Admin settlement methods
  async getAllSettlements(params?: {
    page?: number;
    limit?: number;
    status?: string;
    vendorName?: string;
    startDate?: string;
    endDate?: string;
  }): Promise<ApiResponse> {
    const queryParams = new URLSearchParams();
    if (params?.page) queryParams.append('page', params.page.toString());
    if (params?.limit) queryParams.append('limit', params.limit.toString());
    if (params?.status) queryParams.append('status', params.status);
    if (params?.vendorName) queryParams.append('vendorName', params.vendorName);
    if (params?.startDate) queryParams.append('startDate', params.startDate);
    if (params?.endDate) queryParams.append('endDate', params.endDate);

    const queryString = queryParams.toString();
    const endpoint = queryString ? `/settlements/admin/all?${queryString}` : '/settlements/admin/all';
    
    return this.makeRequest(endpoint);
  }

  async getSettlementById(settlementId: string): Promise<ApiResponse> {
    return this.makeRequest(`/settlements/admin/${settlementId}`);
  }

  async approveSettlement(settlementId: string, amountPaid: number, transactionId: string, paymentProof?: File): Promise<ApiResponse> {
    const formData = new FormData();
    formData.append('amountPaid', amountPaid.toString());
    formData.append('transactionId', transactionId);
    if (paymentProof) {
      formData.append('paymentProof', paymentProof);
    }

    const authHeader = this.getAuthHeader();
    
    const config: RequestInit = {
      method: 'POST',
      headers: {
        ...(authHeader && { 'Authorization': authHeader }),
      },
      body: formData,
    };

    try {
      const response = await fetch(`${API_BASE_URL}/settlements/admin/${settlementId}/approve`, config);
      const data = await response.json();

      if (!response.ok) {
        throw new Error(data.message || `HTTP error! status: ${response.status}`);
      }

      return data;
    } catch (error) {
      console.error('API request failed:', error);
      throw error;
    }
  }

  async rejectSettlement(settlementId: string, rejectionReason: string): Promise<ApiResponse> {
    return this.makeRequest(`/settlements/admin/${settlementId}/reject`, {
      method: 'POST',
      body: JSON.stringify({ rejectionReason })
    });
  }

  async exportSettlementsCSV(): Promise<Blob> {
    const authHeader = this.getAuthHeader();
    
    const config: RequestInit = {
      headers: {
        ...(authHeader && { 'Authorization': authHeader }),
      },
    };

    try {
      const response = await fetch(`${API_BASE_URL}/settlements/admin/export-csv`, config);
      
      if (!response.ok) {
        throw new Error(`HTTP error! status: ${response.status}`);
      }

      return response.blob();
    } catch (error) {
      console.error('CSV export failed:', error);
      throw error;
    }
  }

  async getPaymentProof(filename: string): Promise<Blob> {
    const authHeader = this.getAuthHeader();
    
    const config: RequestInit = {
      headers: {
        ...(authHeader && { 'Authorization': authHeader }),
      },
    };

    try {
      const response = await fetch(`${API_BASE_URL}/settlements/proof/${filename}`, config);
      
      if (!response.ok) {
        throw new Error(`HTTP error! status: ${response.status}`);
      }

      return response.blob();
    } catch (error) {
      console.error('Payment proof fetch failed:', error);
      throw error;
    }
>>>>>>> 234ec6cd
  }
}

// Export singleton instance
export const apiClient = new ApiClient() <|MERGE_RESOLUTION|>--- conflicted
+++ resolved
@@ -193,11 +193,11 @@
     return this.makeRequest(`/shipway/verify-warehouse/${warehouseId}`);
   }
 
-<<<<<<< HEAD
+
   // Orders API for vendor panel
   async getOrders(): Promise<ApiResponse> {
     return this.makeRequest('/orders');
-=======
+  }
   // Settlement API methods
   
   // Vendor settlement methods
@@ -331,7 +331,6 @@
       console.error('Payment proof fetch failed:', error);
       throw error;
     }
->>>>>>> 234ec6cd
   }
 }
 
